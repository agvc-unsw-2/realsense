#include "../include/base_realsense_node.h"
#include "assert.h"
#include <boost/algorithm/string.hpp>
#include <algorithm>
#include <mutex>
#include <sys/time.h>

using namespace realsense2_camera;
using namespace ddynamic_reconfigure;

SyncedImuPublisher::SyncedImuPublisher(ros::Publisher imu_publisher, std::size_t waiting_list_size):
            _publisher(imu_publisher),
            _waiting_list_size(waiting_list_size)
            {}

SyncedImuPublisher::~SyncedImuPublisher()
{
    PublishPendingMessages();
}

void SyncedImuPublisher::Publish(sensor_msgs::Imu imu_msg)
{
    std::lock_guard<std::mutex> lock_guard(_mutex);
    if (_pause_mode)
    {
        if (_pendeing_messages.size() >= _waiting_list_size)
        {
            throw std::runtime_error("SyncedImuPublisher inner list reached maximum size of " + std::to_string(_pendeing_messages.size()));
        }
        _pendeing_messages.push(imu_msg);
    }
    else
    {
        _publisher.publish(imu_msg);
        // ROS_INFO_STREAM("iid1:" << imu_msg.header.seq << ", time: " << std::setprecision (20) << imu_msg.header.stamp.toSec());
    }
    return;
}

void SyncedImuPublisher::Pause()
{
    if (!_is_enabled) return;
    std::lock_guard<std::mutex> lock_guard(_mutex);
    _pause_mode = true;
}

void SyncedImuPublisher::Resume()
{
    std::lock_guard<std::mutex> lock_guard(_mutex);
    PublishPendingMessages();
    _pause_mode = false;
}

void SyncedImuPublisher::PublishPendingMessages()
{
    // ROS_INFO_STREAM("publish imu: " << _pendeing_messages.size());
    while (!_pendeing_messages.empty())
    {
        const sensor_msgs::Imu &imu_msg = _pendeing_messages.front();
        _publisher.publish(imu_msg);
        // ROS_INFO_STREAM("iid2:" << imu_msg.header.seq << ", time: " << std::setprecision (20) << imu_msg.header.stamp.toSec());
        _pendeing_messages.pop();
    }
}

std::string BaseRealSenseNode::getNamespaceStr()
{
    auto ns = ros::this_node::getNamespace();
    ns.erase(std::remove(ns.begin(), ns.end(), '/'), ns.end());
    return ns;
}

BaseRealSenseNode::BaseRealSenseNode(ros::NodeHandle& nodeHandle,
                                     ros::NodeHandle& privateNodeHandle,
                                     rs2::device dev,
                                     const std::string& serial_no) :
    _dev(dev),  _node_handle(nodeHandle),
    _pnh(privateNodeHandle), _json_file_path(""),
    _serial_no(serial_no), _base_frame_id(""),
    _intialize_time_base(false),
    _trigger(std::set<stream_index_pair>({INFRA1, DEPTH})),
    _namespace(getNamespaceStr())
{
    // Types for depth stream
    _is_frame_arrived[DEPTH] = false;
    _format[DEPTH] = RS2_FORMAT_Z16;   // libRS type
    _image_format[DEPTH] = CV_16UC1;    // CVBridge type
    _encoding[DEPTH] = sensor_msgs::image_encodings::TYPE_16UC1; // ROS message type
    _unit_step_size[DEPTH] = sizeof(uint16_t); // sensor_msgs::ImagePtr row step size
    _stream_name[DEPTH] = "depth";
    _depth_aligned_encoding[DEPTH] = sensor_msgs::image_encodings::TYPE_16UC1;

    // Infrared stream - Left
    _is_frame_arrived[INFRA1] = false;
    _format[INFRA1] = RS2_FORMAT_Y8;   // libRS type
    _image_format[INFRA1] = CV_8UC1;    // CVBridge type
    _encoding[INFRA1] = sensor_msgs::image_encodings::TYPE_8UC1; // ROS message type
    _unit_step_size[INFRA1] = sizeof(uint8_t); // sensor_msgs::ImagePtr row step size
    _stream_name[INFRA1] = "infra1";
    _depth_aligned_encoding[INFRA1] = sensor_msgs::image_encodings::TYPE_16UC1;

    // Infrared stream - Right
    _is_frame_arrived[INFRA2] = false;
    _format[INFRA2] = RS2_FORMAT_Y8;   // libRS type
    _image_format[INFRA2] = CV_8UC1;    // CVBridge type
    _encoding[INFRA2] = sensor_msgs::image_encodings::TYPE_8UC1; // ROS message type
    _unit_step_size[INFRA2] = sizeof(uint8_t); // sensor_msgs::ImagePtr row step size
    _stream_name[INFRA2] = "infra2";
    _depth_aligned_encoding[INFRA2] = sensor_msgs::image_encodings::TYPE_16UC1;

    // Types for color stream
    _is_frame_arrived[COLOR] = false;
    _format[COLOR] = RS2_FORMAT_RGB8;   // libRS type
    _image_format[COLOR] = CV_8UC3;    // CVBridge type
    _encoding[COLOR] = sensor_msgs::image_encodings::RGB8; // ROS message type
    _unit_step_size[COLOR] = 3; // sensor_msgs::ImagePtr row step size
    _stream_name[COLOR] = "color";
    _depth_aligned_encoding[COLOR] = sensor_msgs::image_encodings::TYPE_16UC1;

    // Types for fisheye stream
    _is_frame_arrived[FISHEYE] = false;
    _format[FISHEYE] = RS2_FORMAT_RAW8;   // libRS type
    _image_format[FISHEYE] = CV_8UC1;    // CVBridge type
    _encoding[FISHEYE] = sensor_msgs::image_encodings::TYPE_8UC1; // ROS message type
    _unit_step_size[FISHEYE] = sizeof(uint8_t); // sensor_msgs::ImagePtr row step size
    _stream_name[FISHEYE] = "fisheye";
    _depth_aligned_encoding[FISHEYE] = sensor_msgs::image_encodings::TYPE_16UC1;

    // Types for Motion-Module streams
    _is_frame_arrived[GYRO] = false;
    _format[GYRO] = RS2_FORMAT_MOTION_XYZ32F;   // libRS type
    _image_format[GYRO] = CV_8UC1;    // CVBridge type
    _encoding[GYRO] = sensor_msgs::image_encodings::TYPE_8UC1; // ROS message type
    _unit_step_size[GYRO] = sizeof(uint8_t); // sensor_msgs::ImagePtr row step size
    _stream_name[GYRO] = "gyro";

    _is_frame_arrived[ACCEL] = false;
    _format[ACCEL] = RS2_FORMAT_MOTION_XYZ32F;   // libRS type
    _image_format[ACCEL] = CV_8UC1;    // CVBridge type
    _encoding[ACCEL] = sensor_msgs::image_encodings::TYPE_8UC1; // ROS message type
    _unit_step_size[ACCEL] = sizeof(uint8_t); // sensor_msgs::ImagePtr row step size
    _stream_name[ACCEL] = "accel";
}

void BaseRealSenseNode::toggleSensors(bool enabled)
{
    for (auto it=_sensors.begin(); it != _sensors.end(); it++)
    {
        auto& sens = _sensors[it->first];
        try
        {
            if (enabled)
                sens.start(_syncer);
            else
                sens.stop();
        }
        catch(const rs2::wrong_api_call_sequence_error& ex)
        {
            ROS_DEBUG_STREAM("toggleSensors: " << ex.what());
        }
    }
}

void BaseRealSenseNode::setupErrorCallback()
{
    for (auto&& s : _dev.query_sensors())
    {
        s.set_notifications_callback([&](const rs2::notification& n)
        {
            std::vector<std::string> error_strings({"RT IC2 Config error", 
                                                    "Motion Module force pause"});
            if (n.get_severity() >= RS2_LOG_SEVERITY_ERROR)
            {
                ROS_WARN_STREAM("Hardware Notification:" << n.get_description() << "," << n.get_timestamp() << "," << n.get_severity() << "," << n.get_category());
            }
            if (error_strings.end() != find_if(error_strings.begin(), error_strings.end(), [&n] (std::string err) 
                                        {return (n.get_description().find(err) != std::string::npos); }))
            {
                ROS_ERROR_STREAM("Hardware Reset is needed. use option: initial_reset:=true");
                // _dev.hardware_reset();
            }
        });
    }
}

void BaseRealSenseNode::publishTopics()
{
    getParameters();

    if(_force_mavros_triggering)
    {
        // wait until trigger service becomes available
        _trigger.waitMavros();
    }
    setupDevice();
    setupErrorCallback();
    setupPublishers();
    setupStreams();
    setupFilters();
    publishStaticTransforms();
    ROS_INFO_STREAM("RealSense Node Is Up!");
}

bool is_checkbox(rs2::options sensor, rs2_option option)
{
    rs2::option_range op_range = sensor.get_option_range(option);
    return op_range.max == 1.0f &&
        op_range.min == 0.0f &&
        op_range.step == 1.0f;
}

bool is_enum_option(rs2::options sensor, rs2_option option)
{
    rs2::option_range op_range = sensor.get_option_range(option);
    if (op_range.step < 0.001f) return false;
    for (auto i = op_range.min; i <= op_range.max; i += op_range.step)
    {
        if (sensor.get_option_value_description(option, i) == nullptr)
            return false;
    }
    return true;
}

bool is_int_option(rs2::options sensor, rs2_option option)
{
    rs2::option_range op_range = sensor.get_option_range(option);
    return (op_range.step == 1.0);
}

std::map<std::string, int> get_enum_method(rs2::options sensor, rs2_option option)
{
    std::map<std::string, int> dict; // An enum to set size
    if (is_enum_option(sensor, option))
    {
        rs2::option_range op_range = sensor.get_option_range(option);
        for (auto val = op_range.min; val <= op_range.max; val += op_range.step)
        {
            dict[sensor.get_option_value_description(option, val)] = int(val);
        }
    }
    return dict;
}

void BaseRealSenseNode::registerDynamicOption(ros::NodeHandle& nh, rs2::options sensor, std::string& module_name)
{
    ros::NodeHandle nh1(module_name);
    std::shared_ptr<ddynamic_reconfigure::DDynamicReconfigure> ddynrec = std::make_shared<ddynamic_reconfigure::DDynamicReconfigure>(nh1);
    for (auto i = 0; i < RS2_OPTION_COUNT; i++)
    {
        rs2_option option = static_cast<rs2_option>(i);
        if (!sensor.supports(option) || sensor.is_option_read_only(option))
        {
            continue;
        }
        if (is_checkbox(sensor, option))
        {
            ddynrec->add(new DDBool(rs2_option_to_string(option), i, sensor.get_option_description(option), bool(sensor.get_option(option))));
            continue;
        }
        std::map<std::string, int> enum_dict = get_enum_method(sensor, option);
        if (enum_dict.empty())
        {
            rs2::option_range op_range = sensor.get_option_range(option);
            if (is_int_option(sensor, option))
            {
                ddynrec->add(new DDInt(rs2_option_to_string(option), i, sensor.get_option_description(option), sensor.get_option(option), op_range.min, op_range.max));
            }
            else
            {
                ddynrec->add(new DDDouble(rs2_option_to_string(option), i, sensor.get_option_description(option), sensor.get_option(option), op_range.min, op_range.max));
            }
        }
        else
        {
            ROS_DEBUG_STREAM("Add enum: " << rs2_option_to_string(option) << ". value=" << int(sensor.get_option(option)));
            ddynrec->add(new DDEnum(rs2_option_to_string(option), i, sensor.get_option_description(option), int(sensor.get_option(option)), enum_dict));
        }
    }
    ddynrec->start(boost::bind(callback, _1, _2, sensor));
    _ddynrec.push_back(ddynrec);
}

void BaseRealSenseNode::registerDynamicReconfigCb(ros::NodeHandle& nh)
{
    ROS_INFO("Setting Dynamic reconfig parameters.");

    for(rs2::sensor sensor : _dev_sensors)
    {
        std::string module_name = sensor.get_info(RS2_CAMERA_INFO_NAME);
        std::replace( module_name.begin(), module_name.end(), '-', '_');
        std::replace( module_name.begin(), module_name.end(), ' ', '_'); // replace all ' ' to '_'
        ROS_DEBUG_STREAM("module_name:" << module_name);
        registerDynamicOption(nh, sensor, module_name);
    }

    for (NamedFilter nfilter : _filters)
    {
        std::string module_name = nfilter._name;
        auto sensor = *(nfilter._filter);
        ROS_DEBUG_STREAM("module_name:" << module_name);
        registerDynamicOption(nh, sensor, module_name);
    }
    ROS_INFO("Done Setting Dynamic reconfig parameters.");
}

void BaseRealSenseNode::callback(const ddynamic_reconfigure::DDMap& map, int level, rs2::options sensor) {
    rs2_option option = static_cast<rs2_option>(level);
    double value = get(map, rs2_option_to_string(option)).toDouble();
    ROS_DEBUG_STREAM("option: " << rs2_option_to_string(option) << ". value: " << value);
    sensor.set_option(option, value);
}

rs2_stream BaseRealSenseNode::rs2_string_to_stream(std::string str)
{
    if (str == "RS2_STREAM_ANY")
        return RS2_STREAM_ANY;
    if (str == "RS2_STREAM_COLOR")
        return RS2_STREAM_COLOR;
    if (str == "RS2_STREAM_INFRARED")
        return RS2_STREAM_INFRARED;
    if (str == "RS2_STREAM_FISHEYE")
        return RS2_STREAM_FISHEYE;
    throw std::runtime_error("Unknown stream string " + str);
}

void BaseRealSenseNode::getParameters()
{
    ROS_INFO("getParameters...");

    _pnh.param("align_depth", _align_depth, ALIGN_DEPTH);
    _pnh.param("enable_pointcloud", _pointcloud, POINTCLOUD);
    std::string pc_texture_stream("");
    int pc_texture_idx;
    _pnh.param("pointcloud_texture_stream", pc_texture_stream, std::string("RS2_STREAM_COLOR"));
    _pnh.param("pointcloud_texture_index", pc_texture_idx, 0);
    _pointcloud_texture = stream_index_pair{rs2_string_to_stream(pc_texture_stream), pc_texture_idx};

    _pnh.param("filters", _filters_str, DEFAULT_FILTERS);
    _pointcloud |= (_filters_str.find("pointcloud") != std::string::npos);

    _pnh.param("enable_sync", _sync_frames, SYNC_FRAMES);
    if (_pointcloud || _align_depth || _filters_str.size() > 0)
        _sync_frames = true;

    _pnh.param("json_file_path", _json_file_path, std::string(""));

    _pnh.param("depth_width", _width[DEPTH], DEPTH_WIDTH);
    _pnh.param("depth_height", _height[DEPTH], DEPTH_HEIGHT);
    _pnh.param("depth_fps", _fps[DEPTH], DEPTH_FPS);
    _pnh.param("enable_depth", _enable[DEPTH], ENABLE_DEPTH);

    _pnh.param("infra1_width", _width[INFRA1], INFRA1_WIDTH);
    _pnh.param("infra1_height", _height[INFRA1], INFRA1_HEIGHT);
    _pnh.param("infra1_fps", _fps[INFRA1], INFRA1_FPS);
    _pnh.param("enable_infra1", _enable[INFRA1], ENABLE_INFRA1);

    _pnh.param("infra2_width", _width[INFRA2], INFRA2_WIDTH);
    _pnh.param("infra2_height", _height[INFRA2], INFRA2_HEIGHT);
    _pnh.param("infra2_fps", _fps[INFRA2], INFRA2_FPS);
    _pnh.param("enable_infra2", _enable[INFRA2], ENABLE_INFRA2);

    _pnh.param("color_width", _width[COLOR], COLOR_WIDTH);
    _pnh.param("color_height", _height[COLOR], COLOR_HEIGHT);
    _pnh.param("color_fps", _fps[COLOR], COLOR_FPS);
    _pnh.param("enable_color", _enable[COLOR], ENABLE_COLOR);

    _pnh.param("fisheye_width", _width[FISHEYE], FISHEYE_WIDTH);
    _pnh.param("fisheye_height", _height[FISHEYE], FISHEYE_HEIGHT);
    _pnh.param("fisheye_fps", _fps[FISHEYE], FISHEYE_FPS);
    _pnh.param("enable_fisheye", _enable[FISHEYE], ENABLE_FISHEYE);

    _pnh.param("gyro_fps", _fps[GYRO], GYRO_FPS);
    _pnh.param("accel_fps", _fps[ACCEL], ACCEL_FPS);
    _pnh.param("enable_imu", _enable[GYRO], ENABLE_IMU);
    _pnh.param("enable_imu", _enable[ACCEL], ENABLE_IMU);
    std::string unite_imu_method_str("");
    _pnh.param("unite_imu_method", unite_imu_method_str, DEFAULT_UNITE_IMU_METHOD);
    if (unite_imu_method_str == "linear_interpolation")
        _imu_sync_method = imu_sync_method::LINEAR_INTERPOLATION;
    else if (unite_imu_method_str == "copy")
        _imu_sync_method = imu_sync_method::COPY;
    else
        _imu_sync_method = imu_sync_method::NONE;

    _pnh.param("base_frame_id", _base_frame_id, DEFAULT_BASE_FRAME_ID);
    _pnh.param("depth_frame_id", _frame_id[DEPTH], DEFAULT_DEPTH_FRAME_ID);
    _pnh.param("infra1_frame_id", _frame_id[INFRA1], DEFAULT_INFRA1_FRAME_ID);
    _pnh.param("infra2_frame_id", _frame_id[INFRA2], DEFAULT_INFRA2_FRAME_ID);
    _pnh.param("color_frame_id", _frame_id[COLOR], DEFAULT_COLOR_FRAME_ID);
    _pnh.param("fisheye_frame_id", _frame_id[FISHEYE], DEFAULT_FISHEYE_FRAME_ID);
    _pnh.param("imu_gyro_frame_id", _frame_id[GYRO], DEFAULT_IMU_FRAME_ID);
    _pnh.param("imu_accel_frame_id", _frame_id[ACCEL], DEFAULT_IMU_FRAME_ID);

    _pnh.param("depth_optical_frame_id", _optical_frame_id[DEPTH], DEFAULT_DEPTH_OPTICAL_FRAME_ID);
    _pnh.param("infra1_optical_frame_id", _optical_frame_id[INFRA1], DEFAULT_INFRA1_OPTICAL_FRAME_ID);
    _pnh.param("infra2_optical_frame_id", _optical_frame_id[INFRA2], DEFAULT_INFRA2_OPTICAL_FRAME_ID);
    _pnh.param("color_optical_frame_id", _optical_frame_id[COLOR], DEFAULT_COLOR_OPTICAL_FRAME_ID);
    _pnh.param("fisheye_optical_frame_id", _optical_frame_id[FISHEYE], DEFAULT_FISHEYE_OPTICAL_FRAME_ID);
    if (_imu_sync_method > imu_sync_method::NONE)
    {
        _pnh.param("imu_optical_frame_id", _optical_frame_id[GYRO], DEFAULT_IMU_OPTICAL_FRAME_ID);
    }
    else
    {
        _pnh.param("gyro_optical_frame_id", _optical_frame_id[GYRO], DEFAULT_GYRO_OPTICAL_FRAME_ID);
    }
    _pnh.param("accel_optical_frame_id", _optical_frame_id[ACCEL], DEFAULT_ACCEL_OPTICAL_FRAME_ID);

    _pnh.param("aligned_depth_to_color_frame_id",   _depth_aligned_frame_id[COLOR],   DEFAULT_ALIGNED_DEPTH_TO_COLOR_FRAME_ID);
    _pnh.param("aligned_depth_to_infra1_frame_id",  _depth_aligned_frame_id[INFRA1],  DEFAULT_ALIGNED_DEPTH_TO_INFRA1_FRAME_ID);
    _pnh.param("aligned_depth_to_infra2_frame_id",  _depth_aligned_frame_id[INFRA2],  DEFAULT_ALIGNED_DEPTH_TO_INFRA2_FRAME_ID);
    _pnh.param("aligned_depth_to_fisheye_frame_id", _depth_aligned_frame_id[FISHEYE], DEFAULT_ALIGNED_DEPTH_TO_FISHEYE_FRAME_ID);
<<<<<<< HEAD

    std::string inter_cam_sync_mode_param;
    _pnh.param("inter_cam_sync_mode", inter_cam_sync_mode_param, INTER_CAM_SYNC_MODE);


    std::transform(inter_cam_sync_mode_param.begin(), inter_cam_sync_mode_param.end(),
                   inter_cam_sync_mode_param.begin(), ::tolower);

    // note: added a "none" mode, as not all sensor types/firmware versions allow setting of the sync mode.
    //       Use "none" if nothing is specified or an error occurs.
    //       Default (mode = 0) here refers to the default sync mode as per Intel whitepaper,
    //       which corresponds to master mode but no trigger output on Pin 5.
    //       Master (mode = 1) activates trigger signal output on Pin 5.
    //       Slave (mode = 2) causes the realsense to listen to a trigger signal on pin 5.
    if(inter_cam_sync_mode_param == "default"){ _inter_cam_sync_mode = inter_cam_sync_default; }
    else if(inter_cam_sync_mode_param == "master") { _inter_cam_sync_mode = inter_cam_sync_master; }
    else if(inter_cam_sync_mode_param == "slave"){ _inter_cam_sync_mode = inter_cam_sync_slave; }
    else if(inter_cam_sync_mode_param == "none") { _inter_cam_sync_mode = inter_cam_sync_none; }
    else
    {
        _inter_cam_sync_mode = inter_cam_sync_none;
        ROS_WARN_STREAM("Invalid inter cam sync mode (" << inter_cam_sync_mode_param << ")! Not using inter cam sync mode.");
    }


    _pnh.param("force_mavros_triggering", _force_mavros_triggering, FORCE_MAVROS_TRIGGERING);
    if(_force_mavros_triggering && _inter_cam_sync_mode != inter_cam_sync_slave)
    {
        ROS_WARN_STREAM("Force mavros triggering enabled but device not set to slave triggering mode!");
    }

    // set up mavros trigger if enabled
    if(_force_mavros_triggering)
    {

        // create callback for cached images
        std::function<void(const stream_index_pair& channel,
                           const ros::Time& new_stamp,
                           const  std::shared_ptr<cache_type>&)> f_cb = [this](const stream_index_pair& channel,
                                                                               const ros::Time& new_stamp,
                                                                               const  std::shared_ptr<cache_type>& cal){
          // fix stamps
          cal->img->header.stamp = new_stamp;
          cal->info.header.stamp = new_stamp;

          //publish
          auto& info_publisher = this->_info_publisher.at(channel);
          auto& image_publisher = this->_image_publishers.at(channel);
          info_publisher.publish(cal->info);

          image_publisher.first.publish(cal->img);
          image_publisher.second->update();
        };

        double mavros_static_time_shift;
        _pnh.param("mavros_static_time_shift", mavros_static_time_shift, 0.0);

        _trigger.setup(f_cb, static_cast<double>(_fps[INFRA1]), mavros_static_time_shift);
    }
=======
    _pnh.param("clip_distance", _clipping_distance, static_cast<float>(-1.0));
    _pnh.param("linear_accel_cov", _linear_accel_cov, static_cast<float>(0.01));
    _pnh.param("hold_back_imu_for_frames", _hold_back_imu_for_frames, HOLD_BACK_IMU_FOR_FRAMES);
>>>>>>> bc31f2c3
}

void BaseRealSenseNode::setupDevice()
{
    ROS_INFO("setupDevice...");
    try{
        if (!_json_file_path.empty())
        {
            if (_dev.is<rs400::advanced_mode>())
            {
                std::stringstream ss;
                std::ifstream in(_json_file_path);
                if (in.is_open())
                {
                    ss << in.rdbuf();
                    std::string json_file_content = ss.str();

                    auto adv = _dev.as<rs400::advanced_mode>();
                    adv.load_json(json_file_content);
                    ROS_INFO_STREAM("JSON file is loaded! (" << _json_file_path << ")");
                }
                else
                    ROS_WARN_STREAM("JSON file provided doesn't exist! (" << _json_file_path << ")");
            }
            else
                ROS_WARN("Device does not support advanced settings!");
        }
        else
            ROS_INFO("JSON file is not provided");

        ROS_INFO_STREAM("ROS Node Namespace: " << _namespace);

        auto camera_name = _dev.get_info(RS2_CAMERA_INFO_NAME);
        ROS_INFO_STREAM("Device Name: " << camera_name);

        ROS_INFO_STREAM("Device Serial No: " << _serial_no);

        auto fw_ver = _dev.get_info(RS2_CAMERA_INFO_FIRMWARE_VERSION);
        ROS_INFO_STREAM("Device FW version: " << fw_ver);

        auto pid = _dev.get_info(RS2_CAMERA_INFO_PRODUCT_ID);
        ROS_INFO_STREAM("Device Product ID: 0x" << pid);

        ROS_INFO_STREAM("Enable PointCloud: " << ((_pointcloud)?"On":"Off"));
        ROS_INFO_STREAM("Align Depth: " << ((_align_depth)?"On":"Off"));
        ROS_INFO_STREAM("Sync Mode: " << ((_sync_frames)?"On":"Off"));

        _dev_sensors = _dev.query_sensors();

        ROS_INFO_STREAM("Device Sensors: ");
        for(auto&& elem : _dev_sensors)
        {
            std::string module_name = elem.get_info(RS2_CAMERA_INFO_NAME);
            if ("Stereo Module" == module_name)
            {
                _sensors[DEPTH] = elem;
                _sensors[INFRA1] = elem;
                _sensors[INFRA2] = elem;
            }
            else if ("Coded-Light Depth Sensor" == module_name)
            {
                _sensors[DEPTH] = elem;
                _sensors[INFRA1] = elem;
            }
            else if ("RGB Camera" == module_name)
            {
                _sensors[COLOR] = elem;
            }
            else if ("Wide FOV Camera" == module_name)
            {
                _sensors[FISHEYE] = elem;
            }
            else if ("Motion Module" == module_name)
            {
                _sensors[GYRO] = elem;
                _sensors[ACCEL] = elem;
            }
            else
            {
                ROS_ERROR_STREAM("Module Name \"" << module_name << "\" isn't supported by LibRealSense! Terminating RealSense Node...");
                ros::shutdown();
                exit(1);
            }
            ROS_INFO_STREAM(std::string(elem.get_info(RS2_CAMERA_INFO_NAME)) << " was found.");
        }

        // Update "enable" map
        std::vector<std::vector<stream_index_pair>> streams(IMAGE_STREAMS);
        streams.insert(streams.end(), HID_STREAMS.begin(), HID_STREAMS.end());
        for (auto& elem : streams)
        {
            for (auto& stream_index : elem)
            {
                if (_enable[stream_index] && _sensors.find(stream_index) == _sensors.end()) // check if device supports the enabled stream
                {
                    ROS_INFO_STREAM("(" << rs2_stream_to_string(stream_index.first) << ", " << stream_index.second << ") sensor isn't supported by current device! -- Skipping...");
                    _enable[stream_index] = false;
                }
            }
        }

        // set cam sync mode
        if(_inter_cam_sync_mode != inter_cam_sync_none)
        {
            _sensors[DEPTH].set_option(RS2_OPTION_INTER_CAM_SYNC_MODE, _inter_cam_sync_mode);
            ROS_INFO_STREAM("Inter cam sync mode set to " << _inter_cam_sync_mode);
        }
    }
    catch(const std::exception& ex)
    {
        ROS_ERROR_STREAM("An exception has been thrown: " << ex.what());
        throw;
    }
    catch(...)
    {
        ROS_ERROR_STREAM("Unknown exception has occured!");
        throw;
    }
}

void BaseRealSenseNode::setupPublishers()
{
    ROS_INFO("setupPublishers...");
    image_transport::ImageTransport image_transport(_node_handle);

    std::vector<stream_index_pair> image_stream_types;
    for (auto& stream_vec : IMAGE_STREAMS)
    {
        for (auto& stream : stream_vec)
        {
            image_stream_types.push_back(stream);
        }
    }

    for (auto& stream : image_stream_types)
    {
        if (_enable[stream])
        {
            std::stringstream image_raw, camera_info;
            bool rectified_image = false;
            if (stream == DEPTH || stream == INFRA1 || stream == INFRA2)
                rectified_image = true;

            image_raw << _stream_name[stream] << "/image_" << ((rectified_image)?"rect_":"") << "raw";
            camera_info << _stream_name[stream] << "/camera_info";

            std::shared_ptr<FrequencyDiagnostics> frequency_diagnostics(new FrequencyDiagnostics(_fps[stream], _stream_name[stream], _serial_no));
            _image_publishers[stream] = {image_transport.advertise(image_raw.str(), 1), frequency_diagnostics};
            _info_publisher[stream] = _node_handle.advertise<sensor_msgs::CameraInfo>(camera_info.str(), 1);

            if (_align_depth && (stream != DEPTH))
            {
                std::stringstream aligned_image_raw, aligned_camera_info;
                aligned_image_raw << "aligned_depth_to_" << _stream_name[stream] << "/image_raw";
                aligned_camera_info << "aligned_depth_to_" << _stream_name[stream] << "/camera_info";

                std::string aligned_stream_name = "aligned_depth_to_" + _stream_name[stream];
                std::shared_ptr<FrequencyDiagnostics> frequency_diagnostics(new FrequencyDiagnostics(_fps[stream], aligned_stream_name, _serial_no));
                _depth_aligned_image_publishers[stream] = {image_transport.advertise(aligned_image_raw.str(), 1), frequency_diagnostics};
                _depth_aligned_info_publisher[stream] = _node_handle.advertise<sensor_msgs::CameraInfo>(aligned_camera_info.str(), 1);
            }

            if (stream == DEPTH && _pointcloud)
            {
                _pointcloud_publisher = _node_handle.advertise<sensor_msgs::PointCloud2>("depth/color/points", 1);
            }
        }
    }

    if (_enable[FISHEYE] &&
        _enable[DEPTH])
    {
        _depth_to_other_extrinsics_publishers[FISHEYE] = _node_handle.advertise<Extrinsics>("extrinsics/depth_to_fisheye", 1, true);
    }

    if (_enable[COLOR] &&
        _enable[DEPTH])
    {
        _depth_to_other_extrinsics_publishers[COLOR] = _node_handle.advertise<Extrinsics>("extrinsics/depth_to_color", 1, true);
    }

    if (_enable[INFRA1] &&
        _enable[DEPTH])
    {
        _depth_to_other_extrinsics_publishers[INFRA1] = _node_handle.advertise<Extrinsics>("extrinsics/depth_to_infra1", 1, true);
    }

    if (_enable[INFRA2] &&
        _enable[DEPTH])
    {
        _depth_to_other_extrinsics_publishers[INFRA2] = _node_handle.advertise<Extrinsics>("extrinsics/depth_to_infra2", 1, true);
    }

    _synced_imu_publisher = std::make_shared<SyncedImuPublisher>();
    if (_imu_sync_method > imu_sync_method::NONE && _enable[GYRO] && _enable[ACCEL])
    {
        ROS_INFO("Start publisher IMU");
        _synced_imu_publisher = std::make_shared<SyncedImuPublisher>(_node_handle.advertise<sensor_msgs::Imu>("imu", 1));
        _synced_imu_publisher->Enable(_hold_back_imu_for_frames);

        _info_publisher[GYRO] = _node_handle.advertise<IMUInfo>("imu_info", 1, true);
    }
    else
    {
        if (_enable[GYRO])
        {
            _imu_publishers[GYRO] = _node_handle.advertise<sensor_msgs::Imu>("gyro/sample", 100);
            _info_publisher[GYRO] = _node_handle.advertise<IMUInfo>("gyro/imu_info", 1, true);
        }

        if (_enable[ACCEL])
        {
            _imu_publishers[ACCEL] = _node_handle.advertise<sensor_msgs::Imu>("accel/sample", 100);
            _info_publisher[ACCEL] = _node_handle.advertise<IMUInfo>("accel/imu_info", 1, true);
        }
    }
}

void BaseRealSenseNode::updateIsFrameArrived(std::map<stream_index_pair, bool>& is_frame_arrived,
                                             rs2_stream stream_type, int stream_index)
{
    try
    {
        is_frame_arrived.at({stream_type, stream_index}) = true;
    }
    catch (std::out_of_range)
    {
        ROS_ERROR_STREAM("Stream type is not supported! (" << stream_type << ", " << stream_index << ")");
    }
}

void BaseRealSenseNode::publishAlignedDepthToOthers(rs2::frameset frames, const ros::Time& t)
{
    for (auto it = frames.begin(); it != frames.end(); ++it)
    {
        auto frame = (*it);
        auto stream_type = frame.get_profile().stream_type();

        if (RS2_STREAM_DEPTH == stream_type)
            continue;

        auto stream_index = frame.get_profile().stream_index();
        stream_index_pair sip{stream_type, stream_index};
        auto& info_publisher = _depth_aligned_info_publisher.at(sip);
        auto& image_publisher = _depth_aligned_image_publishers.at(sip);

        if(0 != info_publisher.getNumSubscribers() ||
           0 != image_publisher.first.getNumSubscribers())
        {
            rs2::align align(stream_type);
            rs2::frameset processed = frames.apply_filter(align);
            rs2::depth_frame aligned_depth_frame = processed.get_depth_frame();

            publishFrame(aligned_depth_frame, t, sip,
                         _depth_aligned_image,
                         _depth_aligned_info_publisher,
                         _depth_aligned_image_publishers, _depth_aligned_seq,
                         _depth_aligned_camera_info, _optical_frame_id,
                         _depth_aligned_encoding);
        }
    }
}

void BaseRealSenseNode::enable_devices()
{
	for (auto& streams : IMAGE_STREAMS)
	{
		for (auto& elem : streams)
		{
			if (_enable[elem])
			{
				auto& sens = _sensors[elem];
				auto profiles = sens.get_stream_profiles();
				for (auto& profile : profiles)
				{
					auto video_profile = profile.as<rs2::video_stream_profile>();
					ROS_DEBUG_STREAM("Sensor profile: " <<
									 "Format: " << video_profile.format() <<
									 ", Width: " << video_profile.width() <<
									 ", Height: " << video_profile.height() <<
									 ", FPS: " << video_profile.fps());

					if (video_profile.format() == _format[elem] &&
						(_width[elem] == 0 || video_profile.width() == _width[elem]) &&
						(_height[elem] == 0 || video_profile.height() == _height[elem]) &&
						(_fps[elem] == 0 || video_profile.fps() == _fps[elem]) &&
						video_profile.stream_index() == elem.second)
					{
						_width[elem] = video_profile.width();
						_height[elem] = video_profile.height();
						_fps[elem] = video_profile.fps();

						_enabled_profiles[elem].push_back(profile);

						_image[elem] = cv::Mat(_height[elem], _width[elem], _image_format[elem], cv::Scalar(0, 0, 0));

						ROS_INFO_STREAM(_stream_name[elem] << " stream is enabled - width: " << _width[elem] << ", height: " << _height[elem] << ", fps: " << _fps[elem]);
						break;
					}
				}
				if (_enabled_profiles.find(elem) == _enabled_profiles.end())
				{
					ROS_WARN_STREAM("Given stream configuration is not supported by the device! " <<
						" Stream: " << rs2_stream_to_string(elem.first) <<
						", Stream Index: " << elem.second <<
						", Format: " << _format[elem] <<
						", Width: " << _width[elem] <<
						", Height: " << _height[elem] <<
						", FPS: " << _fps[elem]);
					_enable[elem] = false;
				}
			}
		}
	}
	if (_align_depth)
	{
		for (auto& profiles : _enabled_profiles)
		{
			_depth_aligned_image[profiles.first] = cv::Mat(_height[DEPTH], _width[DEPTH], _image_format[DEPTH], cv::Scalar(0, 0, 0));
		}
	}
}

void BaseRealSenseNode::setupFilters()
{
    std::vector<std::string> filters_str;
    boost::split(filters_str, _filters_str, [](char c){return c == ',';});
    bool use_disparity_filter(false);
    bool use_colorizer_filter(false);
    for (std::vector<std::string>::const_iterator s_iter=filters_str.begin(); s_iter!=filters_str.end(); s_iter++)
    {
        if ((*s_iter) == "colorizer")
        {
            use_colorizer_filter = true;
        }
        else if ((*s_iter) == "disparity")
        {
            use_disparity_filter = true;
        }
        else if ((*s_iter) == "spatial")
        {
            ROS_INFO("Add Filter: spatial");
            _filters.push_back(NamedFilter("spatial", std::make_shared<rs2::spatial_filter>()));
        }
        else if ((*s_iter) == "temporal")
        {
            ROS_INFO("Add Filter: temporal");
            _filters.push_back(NamedFilter("temporal", std::make_shared<rs2::temporal_filter>()));
        }
        else if ((*s_iter) == "decimation")
        {
            ROS_INFO("Add Filter: decimation");
            _filters.push_back(NamedFilter("decimation", std::make_shared<rs2::decimation_filter>()));
        }
        else if ((*s_iter) == "pointcloud")
        {
            assert(_pointcloud); // For now, it is set in getParameters()..
        }
        else if ((*s_iter).size() > 0)
        {
            ROS_ERROR_STREAM("Unknown Filter: " << (*s_iter));
            throw;
        }
    }
    if (use_disparity_filter)
    {
        ROS_INFO("Add Filter: disparity");
        _filters.insert(_filters.begin(), NamedFilter("disparity_start", std::make_shared<rs2::disparity_transform>()));
        _filters.push_back(NamedFilter("disparity_end", std::make_shared<rs2::disparity_transform>(false)));
        ROS_INFO("Done Add Filter: disparity");
    }
    if (use_colorizer_filter)
    {
        ROS_INFO("Add Filter: colorizer");
        _filters.push_back(NamedFilter("colorizer", std::make_shared<rs2::colorizer>()));

        // Types for depth stream
        _format[DEPTH] = _format[COLOR];   // libRS type
        _image_format[DEPTH] = _image_format[COLOR];    // CVBridge type
        _encoding[DEPTH] = _encoding[COLOR]; // ROS message type
        _unit_step_size[DEPTH] = _unit_step_size[COLOR]; // sensor_msgs::ImagePtr row step size

        _width[DEPTH] = _width[COLOR];
        _height[DEPTH] = _height[COLOR];
        _image[DEPTH] = cv::Mat(_height[DEPTH], _width[DEPTH], _image_format[DEPTH], cv::Scalar(0, 0, 0));
    }
    if (_pointcloud)
    {
    	ROS_INFO("Add Filter: pointcloud");
        _filters.push_back(NamedFilter("pointcloud", std::make_shared<rs2::pointcloud>(_pointcloud_texture.first, _pointcloud_texture.second)));
    }
    ROS_INFO("num_filters: %d", static_cast<int>(_filters.size()));
}

void BaseRealSenseNode::clip_depth(rs2::depth_frame& depth_frame, float depth_scale, float clipping_dist)
{
    uint16_t* p_depth_frame = reinterpret_cast<uint16_t*>(const_cast<void*>(depth_frame.get_data()));

    int width = depth_frame.get_width();
    int height = depth_frame.get_height();

    #pragma omp parallel for schedule(dynamic) //Using OpenMP to try to parallelise the loop
    for (int y = 0; y < height; y++)
    {
        auto depth_pixel_index = y * width;
        for (int x = 0; x < width; x++, ++depth_pixel_index)
        {
            // Get the depth value of the current pixel
            auto pixels_distance = depth_scale * p_depth_frame[depth_pixel_index];

            // Check if the depth value is greater than the threashold
            if (pixels_distance > clipping_dist)
            {
                p_depth_frame[depth_pixel_index] = -1; //Set to invalid (<=0) value.
            }
        }
    }
}

BaseRealSenseNode::CIMUHistory::CIMUHistory(size_t size)
{
    m_max_size = size;
}
void BaseRealSenseNode::CIMUHistory::add_data(sensor_name module, BaseRealSenseNode::CIMUHistory::imuData data)
{
    m_map[module].push_front(data);
    if (m_map[module].size() > m_max_size)
        m_map[module].pop_back();
}
bool BaseRealSenseNode::CIMUHistory::is_all_data(sensor_name module)
{
    return m_map[module].size() == m_max_size;
}
bool BaseRealSenseNode::CIMUHistory::is_data(sensor_name module)
{
    return m_map[module].size() > 0;
}
const std::list<BaseRealSenseNode::CIMUHistory::imuData>& BaseRealSenseNode::CIMUHistory::get_data(sensor_name module)
{
    return m_map[module];
}
BaseRealSenseNode::CIMUHistory::imuData BaseRealSenseNode::CIMUHistory::last_data(sensor_name module)
{
    return m_map[module].front();
}
BaseRealSenseNode::CIMUHistory::imuData BaseRealSenseNode::CIMUHistory::imuData::operator*(const double factor)
{
    BaseRealSenseNode::CIMUHistory::imuData new_data(*this);
    new_data.m_reading *= factor;
    new_data.m_time *= factor;
    return new_data;
}

BaseRealSenseNode::CIMUHistory::imuData BaseRealSenseNode::CIMUHistory::imuData::operator+(const BaseRealSenseNode::CIMUHistory::imuData& other)
{
    BaseRealSenseNode::CIMUHistory::imuData new_data(*this);
    new_data.m_reading += other.m_reading;
    new_data.m_time += other.m_time;
    return new_data;
}

double BaseRealSenseNode::FillImuData_LinearInterpolation(const stream_index_pair stream_index, const BaseRealSenseNode::CIMUHistory::imuData imu_data, sensor_msgs::Imu& imu_msg)
{
    static CIMUHistory _imu_history(2);
    CIMUHistory::sensor_name this_sensor(static_cast<CIMUHistory::sensor_name>(ACCEL == stream_index));
    CIMUHistory::sensor_name that_sensor(static_cast<CIMUHistory::sensor_name>(!this_sensor));
    _imu_history.add_data(this_sensor, imu_data);

    if (!_imu_history.is_all_data(this_sensor) || !_imu_history.is_data(that_sensor) )
        return -1;
    const std::list<CIMUHistory::imuData> this_data = _imu_history.get_data(this_sensor);
    CIMUHistory::imuData that_last_data = _imu_history.last_data(that_sensor);
    std::list<CIMUHistory::imuData>::const_iterator this_data_iter = this_data.begin();
    CIMUHistory::imuData this_last_data(*this_data_iter);
    this_data_iter++;
    CIMUHistory::imuData this_prev_data(*this_data_iter);
    if (this_prev_data.m_time > that_last_data.m_time)
        return -1;  // "that" data was already sent.
    double factor( (that_last_data.m_time - this_prev_data.m_time) / (this_last_data.m_time - this_prev_data.m_time) );
    CIMUHistory::imuData interp_data = this_prev_data*(1-factor) + this_last_data*factor;

    CIMUHistory::imuData accel_data = that_last_data;
    CIMUHistory::imuData gyro_data = interp_data;
    if (this_sensor == CIMUHistory::sensor_name::mACCEL)
    {
        std::swap(accel_data, gyro_data);
    }
    imu_msg.angular_velocity.x = gyro_data.m_reading.x;
    imu_msg.angular_velocity.y = gyro_data.m_reading.y;
    imu_msg.angular_velocity.z = gyro_data.m_reading.z;

    imu_msg.linear_acceleration.x = accel_data.m_reading.x;
    imu_msg.linear_acceleration.y = accel_data.m_reading.y;
    imu_msg.linear_acceleration.z = accel_data.m_reading.z;
    return that_last_data.m_time;
}


double BaseRealSenseNode::FillImuData_Copy(const stream_index_pair stream_index, const BaseRealSenseNode::CIMUHistory::imuData imu_data, sensor_msgs::Imu& imu_msg)
{
    if (GYRO == stream_index)
    {
        imu_msg.angular_velocity.x = imu_data.m_reading.x;
        imu_msg.angular_velocity.y = imu_data.m_reading.y;
        imu_msg.angular_velocity.z = imu_data.m_reading.z;
    }
    else if (ACCEL == stream_index)
    {
        imu_msg.linear_acceleration.x = imu_data.m_reading.x;
        imu_msg.linear_acceleration.y = imu_data.m_reading.y;
        imu_msg.linear_acceleration.z = imu_data.m_reading.z;
    }
    return imu_data.m_time;
}

void BaseRealSenseNode::ConvertFromOpticalFrameToFrame(float3& data)
{
    float3 temp;
    temp.x = data.z;
    temp.y = -data.x;
    temp.z = -data.y;

    data.x = temp.x;
    data.y = temp.y;
    data.z = temp.z;
}

void BaseRealSenseNode::imu_callback_sync(rs2::frame frame, imu_sync_method sync_method)
{
    static std::mutex m_mutex;
    static const stream_index_pair stream_imu = GYRO;
    static sensor_msgs::Imu imu_msg = sensor_msgs::Imu();
    static int seq = 0;
    static bool init_gyro(false), init_accel(false);
    static double accel_factor(0);
    imu_msg.header.frame_id = _frame_id[stream_imu];
    imu_msg.orientation.x = 0.0;
    imu_msg.orientation.y = 0.0;
    imu_msg.orientation.z = 0.0;
    imu_msg.orientation.w = 0.0;

    imu_msg.orientation_covariance = { -1.0, 0.0, 0.0, 0.0, 0.0, 0.0, 0.0, 0.0, 0.0};
    imu_msg.linear_acceleration_covariance = { _linear_accel_cov, 0.0, 0.0, 0.0, _linear_accel_cov, 0.0, 0.0, 0.0, _linear_accel_cov};
    imu_msg.angular_velocity_covariance = { 0.01, 0.0, 0.0, 0.0, 0.01, 0.0, 0.0, 0.0, 0.01};

    m_mutex.lock();

    while (true)
    {
        auto stream = frame.get_profile().stream_type();
        auto stream_index = (stream == GYRO.first)?GYRO:ACCEL;
        double frame_time = frame.get_timestamp();

        if (false == _intialize_time_base)
            break;
    
        seq += 1;
        double elapsed_camera_ms = (/*ms*/ frame_time - /*ms*/ _camera_time_base) / 1000.0;

        if (0 != _synced_imu_publisher->getNumSubscribers())
        {
            auto crnt_reading = *(reinterpret_cast<const float3*>(frame.get_data()));
            if (true)
            {
                // Convert from optical frame to frame:
                ConvertFromOpticalFrameToFrame(crnt_reading);
                imu_msg.header.frame_id = _frame_id[stream_index];
            }
            if (GYRO == stream_index)
            {
                init_gyro = true;
            }
            if (ACCEL == stream_index)
            {
                if (!init_accel)
                {
                    // Init accel_factor:
                    Eigen::Vector3d v(crnt_reading.x, crnt_reading.y, crnt_reading.z);
                    accel_factor = 9.81 / v.norm();
                    ROS_INFO_STREAM("accel_factor set to: " << accel_factor);
                }
                init_accel = true;
                if (true)
                {
                    Eigen::Vector3d v(crnt_reading.x, crnt_reading.y, crnt_reading.z);
                    v*=accel_factor;
                    crnt_reading.x = v.x();
                    crnt_reading.y = v.y();
                    crnt_reading.z = v.z();
                }
            }
            CIMUHistory::imuData imu_data(crnt_reading, elapsed_camera_ms);
            switch (sync_method)
            {
                case NONE: //Cannot really be NONE. Just to avoid compilation warning.
                case COPY:
                    elapsed_camera_ms = FillImuData_Copy(stream_index, imu_data, imu_msg);
                    break;
                case LINEAR_INTERPOLATION:
                    elapsed_camera_ms = FillImuData_LinearInterpolation(stream_index, imu_data, imu_msg);
                    break;
            }
            if (elapsed_camera_ms < 0)
                break;
            ros::Time t(_ros_time_base.toSec() + elapsed_camera_ms);
            imu_msg.header.seq = seq;
            imu_msg.header.stamp = t;
            if (!(init_gyro && init_accel))
                break;
            _synced_imu_publisher->Publish(imu_msg);
            ROS_DEBUG("Publish united %s stream", rs2_stream_to_string(frame.get_profile().stream_type()));
        }
        break;
    }
    m_mutex.unlock();
};

void BaseRealSenseNode::imu_callback(rs2::frame frame)
{
    auto stream = frame.get_profile().stream_type();
    if (false == _intialize_time_base)
        return;

    ROS_DEBUG("Frame arrived: stream: %s ; index: %d ; Timestamp Domain: %s",
                rs2_stream_to_string(frame.get_profile().stream_type()),
                frame.get_profile().stream_index(),
                rs2_timestamp_domain_to_string(frame.get_frame_timestamp_domain()));

    auto stream_index = (stream == GYRO.first)?GYRO:ACCEL;
    if (0 != _info_publisher[stream_index].getNumSubscribers() ||
        0 != _imu_publishers[stream_index].getNumSubscribers())
    {
        double elapsed_camera_ms = (/*ms*/ frame.get_timestamp() - /*ms*/ _camera_time_base) / 1000.0;
        ros::Time t(_ros_time_base.toSec() + elapsed_camera_ms);

        auto imu_msg = sensor_msgs::Imu();
        imu_msg.header.frame_id = _optical_frame_id[stream_index];
        imu_msg.orientation.x = 0.0;
        imu_msg.orientation.y = 0.0;
        imu_msg.orientation.z = 0.0;
        imu_msg.orientation.w = 0.0;
        imu_msg.orientation_covariance = { -1.0, 0.0, 0.0, 0.0, 0.0, 0.0, 0.0, 0.0, 0.0};

        auto crnt_reading = *(reinterpret_cast<const float3*>(frame.get_data()));
        ConvertFromOpticalFrameToFrame(crnt_reading);
        if (GYRO == stream_index)
        {
            imu_msg.angular_velocity.x = crnt_reading.x;
            imu_msg.angular_velocity.y = crnt_reading.y;
            imu_msg.angular_velocity.z = crnt_reading.z;
        }
        else if (ACCEL == stream_index)
        {
            imu_msg.linear_acceleration.x = crnt_reading.x;
            imu_msg.linear_acceleration.y = crnt_reading.y;
            imu_msg.linear_acceleration.z = crnt_reading.z;
        }
        _seq[stream_index] += 1;
        imu_msg.header.seq = _seq[stream_index];
        imu_msg.header.stamp = t;
        _imu_publishers[stream_index].publish(imu_msg);
        ROS_DEBUG("Publish %s stream", rs2_stream_to_string(frame.get_profile().stream_type()));
    }
}

void BaseRealSenseNode::setupStreams()
{

	ROS_INFO("setupStreams...");
	enable_devices();

    try{
        // Publish image stream info
        for (auto& profiles : _enabled_profiles)
        {
            for (auto& profile : profiles.second)
            {
                auto video_profile = profile.as<rs2::video_stream_profile>();
                updateStreamCalibData(video_profile);
            }
        }

        auto frame_callback = [this](rs2::frame frame)
        {
<<<<<<< HEAD
            if(_force_mavros_triggering) {
                ros::spinOnce();
                _trigger.start();
                ros::spinOnce(); // allow imu queues to be processed
            }

=======
            _synced_imu_publisher->Pause();
>>>>>>> bc31f2c3
            try{
                double frame_time = frame.get_timestamp();

                // We compute a ROS timestamp which is based on an initial ROS time at point of first frame,
                // and the incremental timestamp from the camera.
                // In sync mode the timestamp is based on ROS time
                if (false == _intialize_time_base)
                {
                    if (RS2_TIMESTAMP_DOMAIN_SYSTEM_TIME == frame.get_frame_timestamp_domain())
                        ROS_WARN("Frame metadata isn't available! (frame_timestamp_domain = RS2_TIMESTAMP_DOMAIN_SYSTEM_TIME)");

                    _intialize_time_base = true;
                    _ros_time_base = ros::Time::now();
                    _camera_time_base = frame_time;
                }

                ros::Time t;
                if (_sync_frames)
                {
                    t = ros::Time::now();
                }
                else
                {
<<<<<<< HEAD
                    t = ros::Time(_ros_time_base.toSec() + (/*ms*/ frame.get_timestamp() - /*ms*/ _camera_time_base)
                        / /*ms to seconds*/ 1000);
                }

=======
                    t = ros::Time(_ros_time_base.toSec()+ (/*ms*/ frame_time - /*ms*/ _camera_time_base) / /*ms to seconds*/ 1000);
                }
>>>>>>> bc31f2c3

                std::map<stream_index_pair, bool> is_frame_arrived(_is_frame_arrived);
                if (frame.is<rs2::frameset>())
                {
                    ROS_DEBUG("Frameset arrived.");
                    bool is_depth_arrived = false;
                    rs2::frame depth_frame;
                    auto frameset = frame.as<rs2::frameset>();
                    ROS_DEBUG("List of frameset before applying filters: size: %d", static_cast<int>(frameset.size()));
                    for (auto it = frameset.begin(); it != frameset.end(); ++it)
                    {
                        auto f = (*it);
                        auto stream_type = f.get_profile().stream_type();
                        auto stream_index = f.get_profile().stream_index();
                        auto stream_format = f.get_profile().format();
                        auto stream_unique_id = f.get_profile().unique_id();
                        updateIsFrameArrived(is_frame_arrived, stream_type, stream_index);

                        ROS_DEBUG("Frameset contain (%s, %d, %s %d) frame. frame_number: %llu ; frame_TS: %f ; ros_TS(NSec): %lu",
                                  rs2_stream_to_string(stream_type), stream_index, rs2_format_to_string(stream_format), stream_unique_id, frame.get_frame_number(), frame_time, t.toNSec());
                    }
                    // Clip depth_frame for max range:
                    if (_clipping_distance > 0)
                    {
                        rs2::depth_frame depth_frame = frameset.get_depth_frame();
                        if (depth_frame)
                            this->clip_depth(depth_frame,_depth_scale_meters, _clipping_distance);
                    }


                    ROS_DEBUG("num_filters: %d", static_cast<int>(_filters.size()));
                    for (std::vector<NamedFilter>::const_iterator filter_it = _filters.begin(); filter_it != _filters.end(); filter_it++)
                    {
                        ROS_DEBUG("Applying filter: %s", filter_it->_name.c_str());
                        frameset = filter_it->_filter->process(frameset);
                    }

                    ROS_DEBUG("List of frameset after applying filters: size: %d", static_cast<int>(frameset.size()));
                    for (auto it = frameset.begin(); it != frameset.end(); ++it)
                    {
                        auto f = (*it);
                        auto stream_type = f.get_profile().stream_type();
                        auto stream_index = f.get_profile().stream_index();
                        auto stream_format = f.get_profile().format();
                        auto stream_unique_id = f.get_profile().unique_id();

                        ROS_DEBUG("Frameset contain (%s, %d, %s %d) frame. frame_number: %llu ; frame_TS: %f ; ros_TS(NSec): %lu",
                                  rs2_stream_to_string(stream_type), stream_index, rs2_format_to_string(stream_format), stream_unique_id, frame.get_frame_number(), frame_time, t.toNSec());
                    }
                    ROS_DEBUG("END OF LIST");
                    ROS_DEBUG_STREAM("Remove streams with same type and index:");
                    // TODO - Fix the following issue:
                    // Currently publishers are set using a map of stream type and index only.
                    // It means that colorized depth image <DEPTH, 0, Z16> and colorized depth image <DEPTH, 0, RGB>
                    // use the same publisher.
                    // As a workaround we remove the earlier one, the original one, assuming that if colorizer filter is
                    // set it means that that's what the client wants.
                    //
                    bool points_in_set(false);
                    std::vector<rs2::frame> frames_to_publish;
                    std::vector<stream_index_pair> is_in_set;
                    for (auto it = frameset.begin(); it != frameset.end(); ++it)
                    {
                        auto f = (*it);
                        auto stream_type = f.get_profile().stream_type();
                        auto stream_index = f.get_profile().stream_index();
                        auto stream_format = f.get_profile().format();
                        if (f.is<rs2::points>())
                        {
                            if (!points_in_set)
                            {
                                points_in_set = true;
                                frames_to_publish.push_back(f);
                            }
                            continue;
                        }
                        stream_index_pair sip{stream_type,stream_index};
                        if (std::find(is_in_set.begin(), is_in_set.end(), sip) == is_in_set.end())
                        {
                            is_in_set.push_back(sip);
                            frames_to_publish.push_back(f);
                        }
                        if (_align_depth && stream_type == RS2_STREAM_DEPTH && stream_format == RS2_FORMAT_Z16)
                        {
                            depth_frame = f;
                            is_depth_arrived = true;
                        }
                    }

                    for (auto it = frames_to_publish.begin(); it != frames_to_publish.end(); ++it)
                    {
                        auto f = (*it);
                        auto stream_type = f.get_profile().stream_type();
                        auto stream_index = f.get_profile().stream_index();
                        auto stream_format = f.get_profile().format();

                        ROS_DEBUG("Frameset contain (%s, %d, %s) frame. frame_number: %llu ; frame_TS: %f ; ros_TS(NSec): %lu",
                                  rs2_stream_to_string(stream_type), stream_index, rs2_format_to_string(stream_format), frame.get_frame_number(), frame_time, t.toNSec());

                        if (f.is<rs2::points>())
                        {
                            if (0 != _pointcloud_publisher.getNumSubscribers())
                            {
                                ROS_DEBUG("Publish pointscloud");
                                publishPointCloud(f.as<rs2::points>(), t, frameset);
                            }
                            continue;
                        }
                        else
                        {
                            ROS_DEBUG("Not points");
                        }
                        stream_index_pair sip{stream_type,stream_index};
                        publishFrame(f, t,
                                     sip,
                                     _image,
                                     _info_publisher,
                                     _image_publishers, _seq,
                                     _camera_info, _optical_frame_id,
                                     _encoding);
                    }

                    if (_align_depth && is_depth_arrived)
                    {
                        ROS_DEBUG("publishAlignedDepthToOthers(...)");
                        publishAlignedDepthToOthers(frameset, t);
                    }
                }
                else
                {
                    auto stream_type = frame.get_profile().stream_type();
                    auto stream_index = frame.get_profile().stream_index();
                    updateIsFrameArrived(is_frame_arrived, stream_type, stream_index);
<<<<<<< HEAD
                    ROS_DEBUG("       Single video frame arrived (%s, %d). frame_number: %llu ; frame_TS: %f ; ros_TS(NSec): %lu",
                              rs2_stream_to_string(stream_type), stream_index, frame.get_frame_number(), frame.get_timestamp(), t.toNSec());
=======
                    ROS_DEBUG("Single video frame arrived (%s, %d). frame_number: %llu ; frame_TS: %f ; ros_TS(NSec): %lu",
                              rs2_stream_to_string(stream_type), stream_index, frame.get_frame_number(), frame_time, t.toNSec());
>>>>>>> bc31f2c3

                    stream_index_pair sip{stream_type,stream_index};

                    ros::spinOnce();
                    publishFrame(frame, t,
                                 sip,
                                 _image,
                                 _info_publisher,
                                 _image_publishers, _seq,
                                 _camera_info, _optical_frame_id,
                                 _encoding);
                }
            }
            catch(const std::exception& ex)
            {
                ROS_ERROR_STREAM("An error has occurred during frame callback: " << ex.what());
            }
            _synced_imu_publisher->Resume();
        }; // frame_callback

        // Streaming IMAGES
        for (auto& streams : IMAGE_STREAMS)
        {
            std::vector<rs2::stream_profile> profiles;
            for (auto& elem : streams)
            {
                if (!_enabled_profiles[elem].empty())
                {
                    profiles.insert(profiles.begin(),
                                    _enabled_profiles[elem].begin(),
                                    _enabled_profiles[elem].end());
                }
            }

            if (!profiles.empty())
            {
                auto stream = streams.front();
                auto& sens = _sensors[stream];
                sens.open(profiles);

                if (DEPTH == stream)
                {
                    auto depth_sensor = sens.as<rs2::depth_sensor>();
                    _depth_scale_meters = depth_sensor.get_depth_scale();
                }
                if (_sync_frames)
                {
                    sens.start(_syncer);
                }
                else
                {
                    sens.start(frame_callback);
                }
            }
        }//end for

        if (_sync_frames)
        {
            _syncer.start(frame_callback);
        }

        // Streaming HID
        for (const auto streams : HID_STREAMS)
        {
            for (auto& elem : streams)
            {
                if (_enable[elem])
                {
                    auto& sens = _sensors[elem];
                    auto profiles = sens.get_stream_profiles();
                    for (rs2::stream_profile& profile : profiles)
                    {
                        if (profile.stream_type() == elem.first &&
                            profile.fps() == _fps[elem] &&
                            profile.format() == _format[elem])
                        {
                            _enabled_profiles[elem].push_back(profile);
                            break;
                        }
                    }
                    if (_enabled_profiles.find(elem) == _enabled_profiles.end())
                    {
                        ROS_WARN_STREAM("No mathcing profile found for " << _stream_name[elem] << " with fps=" << _fps[elem] << " and format=" << _format[elem]);
                        ROS_WARN_STREAM("profiles found for " << _stream_name[elem] << ":");
                        for (rs2::stream_profile& profile : profiles)
                        {
                            if (profile.stream_type() != elem.first) continue;
                            ROS_WARN_STREAM("fps: " << profile.fps() << ". format: " << profile.format());
                        }
                    }
                }
            }
        }

        auto gyro_profile = _enabled_profiles.find(GYRO);
        auto accel_profile = _enabled_profiles.find(ACCEL);

        if (gyro_profile != _enabled_profiles.end() &&
            accel_profile != _enabled_profiles.end())
        {
            ROS_INFO("starting imu...");
            std::vector<rs2::stream_profile> profiles;
            profiles.insert(profiles.begin(), gyro_profile->second.begin(), gyro_profile->second.end());
            profiles.insert(profiles.begin(), accel_profile->second.begin(), accel_profile->second.end());
            auto& sens = _sensors[GYRO];
            sens.open(profiles);

            auto imu_callback_inner = [this](rs2::frame frame){
                imu_callback(frame);
            };

            auto imu_callback_sync_inner = [this](rs2::frame frame){
                imu_callback_sync(frame, _imu_sync_method);
            };

            if (_imu_sync_method > imu_sync_method::NONE)
            {
                std::string unite_method_str;
                int expected_fps(_fps[GYRO] + _fps[ACCEL]);
                unite_method_str = "COPY";
                if (_imu_sync_method == imu_sync_method::LINEAR_INTERPOLATION)
                {
                    unite_method_str = "LINEAR_INTERPOLATION";
                    expected_fps = 2 * std::min(_fps[GYRO], _fps[ACCEL]);
                }
                ROS_INFO_STREAM("Gyro and accelometer are enabled and combined to IMU message at " 
                                 << expected_fps << " fps by method:" << unite_method_str);
                sens.start(imu_callback_sync_inner);
            }
            else
            {
                sens.start(imu_callback_inner);

                if (_enable[GYRO])
                {
                    ROS_INFO_STREAM(_stream_name[GYRO] << " stream is enabled - " << "fps: " << _fps[GYRO]);
                    auto gyroInfo = getImuInfo(GYRO);
                    _info_publisher[GYRO].publish(gyroInfo);
                }

                if (_enable[ACCEL])
                {
                    ROS_INFO_STREAM(_stream_name[ACCEL] << " stream is enabled - " << "fps: " << _fps[ACCEL]);
                    auto accelInfo = getImuInfo(ACCEL);
                    _info_publisher[ACCEL].publish(accelInfo);
                }
            }
        }

        if (_enable[DEPTH] &&
            _enable[FISHEYE])
        {
            static const char* frame_id = "depth_to_fisheye_extrinsics";
            auto ex = getRsExtrinsics(DEPTH, FISHEYE);
            _depth_to_other_extrinsics[FISHEYE] = ex;
            _depth_to_other_extrinsics_publishers[FISHEYE].publish(rsExtrinsicsToMsg(ex, frame_id));
        }

        if (_enable[DEPTH] &&
            _enable[COLOR])
        {
            static const char* frame_id = "depth_to_color_extrinsics";
            auto ex = getRsExtrinsics(DEPTH, COLOR);
            _depth_to_other_extrinsics[COLOR] = ex;
            _depth_to_other_extrinsics_publishers[COLOR].publish(rsExtrinsicsToMsg(ex, frame_id));
        }

        if (_enable[DEPTH] &&
            _enable[INFRA1])
        {
            static const char* frame_id = "depth_to_infra1_extrinsics";
            auto ex = getRsExtrinsics(DEPTH, INFRA1);
            _depth_to_other_extrinsics[INFRA1] = ex;
            _depth_to_other_extrinsics_publishers[INFRA1].publish(rsExtrinsicsToMsg(ex, frame_id));
        }

        if (_enable[DEPTH] &&
            _enable[INFRA2])
        {
            static const char* frame_id = "depth_to_infra2_extrinsics";
            auto ex = getRsExtrinsics(DEPTH, INFRA2);
            _depth_to_other_extrinsics[INFRA2] = ex;
            _depth_to_other_extrinsics_publishers[INFRA2].publish(rsExtrinsicsToMsg(ex, frame_id));
        }
    }
    catch(const std::exception& ex)
    {
        ROS_ERROR_STREAM("An exception has been thrown: " << ex.what());
        throw;
    }
    catch(...)
    {
        ROS_ERROR_STREAM("Unknown exception has occured!");
        throw;
    }
}

void BaseRealSenseNode::updateStreamCalibData(const rs2::video_stream_profile& video_profile)
{
    stream_index_pair stream_index{video_profile.stream_type(), video_profile.stream_index()};
    auto intrinsic = video_profile.get_intrinsics();
    _stream_intrinsics[stream_index] = intrinsic;
    _camera_info[stream_index].width = intrinsic.width;
    _camera_info[stream_index].height = intrinsic.height;
    _camera_info[stream_index].header.frame_id = _optical_frame_id[stream_index];

    _camera_info[stream_index].K.at(0) = intrinsic.fx;
    _camera_info[stream_index].K.at(2) = intrinsic.ppx;
    _camera_info[stream_index].K.at(4) = intrinsic.fy;
    _camera_info[stream_index].K.at(5) = intrinsic.ppy;
    _camera_info[stream_index].K.at(8) = 1;

    _camera_info[stream_index].P.at(0) = _camera_info[stream_index].K.at(0);
    _camera_info[stream_index].P.at(1) = 0;
    _camera_info[stream_index].P.at(2) = _camera_info[stream_index].K.at(2);
    _camera_info[stream_index].P.at(3) = 0;
    _camera_info[stream_index].P.at(4) = 0;
    _camera_info[stream_index].P.at(5) = _camera_info[stream_index].K.at(4);
    _camera_info[stream_index].P.at(6) = _camera_info[stream_index].K.at(5);
    _camera_info[stream_index].P.at(7) = 0;
    _camera_info[stream_index].P.at(8) = 0;
    _camera_info[stream_index].P.at(9) = 0;
    _camera_info[stream_index].P.at(10) = 1;
    _camera_info[stream_index].P.at(11) = 0;

    rs2::stream_profile depth_profile;
    if (!getEnabledProfile(DEPTH, depth_profile))
    {
        ROS_ERROR_STREAM("Given depth profile is not supported by current device!");
        ros::shutdown();
        exit(1);
    }


    _camera_info[stream_index].distortion_model = "plumb_bob";

    // set R (rotation matrix) values to identity matrix
    _camera_info[stream_index].R.at(0) = 1.0;
    _camera_info[stream_index].R.at(1) = 0.0;
    _camera_info[stream_index].R.at(2) = 0.0;
    _camera_info[stream_index].R.at(3) = 0.0;
    _camera_info[stream_index].R.at(4) = 1.0;
    _camera_info[stream_index].R.at(5) = 0.0;
    _camera_info[stream_index].R.at(6) = 0.0;
    _camera_info[stream_index].R.at(7) = 0.0;
    _camera_info[stream_index].R.at(8) = 1.0;

    for (int i = 0; i < 5; i++)
    {
        _camera_info[stream_index].D.push_back(intrinsic.coeffs[i]);
    }

    if (stream_index == DEPTH && _enable[DEPTH] && _enable[COLOR])
    {
        _camera_info[stream_index].P.at(3) = 0;     // Tx
        _camera_info[stream_index].P.at(7) = 0;     // Ty
    }

    if (_align_depth)
    {
        for (auto& profiles : _enabled_profiles)
        {
            for (auto& profile : profiles.second)
            {
                auto video_profile = profile.as<rs2::video_stream_profile>();
                stream_index_pair stream_index{video_profile.stream_type(), video_profile.stream_index()};
                _depth_aligned_camera_info[stream_index] = _camera_info[stream_index];
            }
        }
    }
}

tf::Quaternion BaseRealSenseNode::rotationMatrixToQuaternion(const float rotation[9]) const
{
    Eigen::Matrix3f m;
    // We need to be careful about the order, as RS2 rotation matrix is
    // column-major, while Eigen::Matrix3f expects row-major.
    m << rotation[0], rotation[3], rotation[6],
         rotation[1], rotation[4], rotation[7],
         rotation[2], rotation[5], rotation[8];
    Eigen::Quaternionf q(m);
    return tf::Quaternion(q.x(), q.y(), q.z(), q.w());
}

void BaseRealSenseNode::publish_static_tf(const ros::Time& t,
                                          const float3& trans,
                                          const quaternion& q,
                                          const std::string& from,
                                          const std::string& to)
{
    geometry_msgs::TransformStamped msg;
    msg.header.stamp = t;
    msg.header.frame_id = from;
    msg.child_frame_id = to;
    msg.transform.translation.x = trans.z;
    msg.transform.translation.y = -trans.x;
    msg.transform.translation.z = -trans.y;
    msg.transform.rotation.x = q.x;
    msg.transform.rotation.y = q.y;
    msg.transform.rotation.z = q.z;
    msg.transform.rotation.w = q.w;
    _static_tf_broadcaster.sendTransform(msg);
}

void BaseRealSenseNode::publishStaticTransforms()
{
    // Publish static transforms
    tf::Quaternion quaternion_optical;
    quaternion_optical.setRPY(-M_PI / 2, 0.0, -M_PI / 2);

    // Get the current timestamp for all static transforms
    ros::Time transform_ts_ = ros::Time::now();

    // The depth frame is used as the base link.
    // Hence no additional transformation is done from base link to depth frame.
    // Transform base link to depth frame
    float3 zero_trans{0, 0, 0};
    publish_static_tf(transform_ts_, zero_trans, quaternion{0, 0, 0, 1}, _base_frame_id, _frame_id[DEPTH]);

    // Transform depth frame to depth optical frame
    quaternion q{quaternion_optical.getX(), quaternion_optical.getY(), quaternion_optical.getZ(), quaternion_optical.getW()};
    publish_static_tf(transform_ts_, zero_trans, q, _frame_id[DEPTH], _optical_frame_id[DEPTH]);

    rs2::stream_profile depth_profile;
    if (!getEnabledProfile(DEPTH, depth_profile))
    {
        ROS_ERROR_STREAM("Given depth profile is not supported by current device!");
        ros::shutdown();
        exit(1);
    }

    if (_enable[COLOR])
    {
        // Transform base to color
        const auto& ex = getRsExtrinsics(COLOR, DEPTH);
        auto Q = rotationMatrixToQuaternion(ex.rotation);
        Q = quaternion_optical * Q * quaternion_optical.inverse();

        float3 trans{ex.translation[0], ex.translation[1], ex.translation[2]};
        quaternion q1{Q.getX(), Q.getY(), Q.getZ(), Q.getW()};
        publish_static_tf(transform_ts_, trans, q1, _base_frame_id, _frame_id[COLOR]);

        // Transform color frame to color optical frame
        quaternion q2{quaternion_optical.getX(), quaternion_optical.getY(), quaternion_optical.getZ(), quaternion_optical.getW()};
        publish_static_tf(transform_ts_, zero_trans, q2, _frame_id[COLOR], _optical_frame_id[COLOR]);

        if (_align_depth)
        {
            publish_static_tf(transform_ts_, trans, q1, _base_frame_id, _depth_aligned_frame_id[COLOR]);
            publish_static_tf(transform_ts_, zero_trans, q2, _depth_aligned_frame_id[COLOR], _optical_frame_id[COLOR]);
        }
    }

    if (_enable[INFRA1])
    {
        const auto& ex = getRsExtrinsics(INFRA1, DEPTH);
        auto Q = rotationMatrixToQuaternion(ex.rotation);
        Q = quaternion_optical * Q * quaternion_optical.inverse();

        // Transform base to infra1
        float3 trans{ex.translation[0], ex.translation[1], ex.translation[2]};
        quaternion q1{Q.getX(), Q.getY(), Q.getZ(), Q.getW()};
        publish_static_tf(transform_ts_, trans, q1, _base_frame_id, _frame_id[INFRA1]);

        // Transform infra1 frame to infra1 optical frame
        quaternion q2{quaternion_optical.getX(), quaternion_optical.getY(), quaternion_optical.getZ(), quaternion_optical.getW()};
        publish_static_tf(transform_ts_, zero_trans, q2, _frame_id[INFRA1], _optical_frame_id[INFRA1]);

        if (_align_depth)
        {
            publish_static_tf(transform_ts_, trans, q1, _base_frame_id, _depth_aligned_frame_id[INFRA1]);
            publish_static_tf(transform_ts_, zero_trans, q2, _depth_aligned_frame_id[INFRA1], _optical_frame_id[INFRA1]);
        }
    }

    if (_enable[INFRA2])
    {
        const auto& ex = getRsExtrinsics(INFRA2, DEPTH);
        auto Q = rotationMatrixToQuaternion(ex.rotation);
        Q = quaternion_optical * Q * quaternion_optical.inverse();

        // Transform base to infra2
        float3 trans{ex.translation[0], ex.translation[1], ex.translation[2]};
        quaternion q1{Q.getX(), Q.getY(), Q.getZ(), Q.getW()};
        publish_static_tf(transform_ts_, trans, q1, _base_frame_id, _frame_id[INFRA2]);

        // Transform infra2 frame to infra1 optical frame
        quaternion q2{quaternion_optical.getX(), quaternion_optical.getY(), quaternion_optical.getZ(), quaternion_optical.getW()};
        publish_static_tf(transform_ts_, zero_trans, q2, _frame_id[INFRA2], _optical_frame_id[INFRA2]);

        if (_align_depth)
        {
            publish_static_tf(transform_ts_, trans, q1, _base_frame_id, _depth_aligned_frame_id[INFRA2]);
            publish_static_tf(transform_ts_, zero_trans, q2, _depth_aligned_frame_id[INFRA2], _optical_frame_id[INFRA2]);
        }
    }

    if (_enable[FISHEYE])
    {
        const auto& ex = getRsExtrinsics(FISHEYE, DEPTH);
        auto Q = rotationMatrixToQuaternion(ex.rotation);
        Q = quaternion_optical * Q * quaternion_optical.inverse();

        // Transform base to infra2
        float3 trans{ex.translation[0], ex.translation[1], ex.translation[2]};
        quaternion q1{Q.getX(), Q.getY(), Q.getZ(), Q.getW()};
        publish_static_tf(transform_ts_, trans, q1, _base_frame_id, _frame_id[FISHEYE]);

        // Transform infra2 frame to infra1 optical frame
        quaternion q2{quaternion_optical.getX(), quaternion_optical.getY(), quaternion_optical.getZ(), quaternion_optical.getW()};
        publish_static_tf(transform_ts_, zero_trans, q2, _frame_id[FISHEYE], _optical_frame_id[FISHEYE]);

        if (_align_depth)
        {
            publish_static_tf(transform_ts_, trans, q1, _base_frame_id, _depth_aligned_frame_id[FISHEYE]);
            publish_static_tf(transform_ts_, zero_trans, q2, _depth_aligned_frame_id[FISHEYE], _optical_frame_id[FISHEYE]);
        }
    }
    if (_enable[GYRO])
    {
        // Transform base to Gyro
        // const auto& ex = getRsExtrinsics(Gyro, DEPTH);
        // Currently, No extrinsics available:
        const rs2_extrinsics ex = {{1, 0, 0, 0, 1, 0, 0, 0, 1}, {0,0,0}};
        
        auto Q = rotationMatrixToQuaternion(ex.rotation);
        Q = quaternion_optical * Q * quaternion_optical.inverse();

        float3 trans{ex.translation[0], ex.translation[1], ex.translation[2]};
        quaternion q1{Q.getX(), Q.getY(), Q.getZ(), Q.getW()};
        publish_static_tf(transform_ts_, trans, q1, _base_frame_id, _frame_id[GYRO]);

        // Transform gyro frame to gyro optical frame
        quaternion q2{quaternion_optical.getX(), quaternion_optical.getY(), quaternion_optical.getZ(), quaternion_optical.getW()};
        publish_static_tf(transform_ts_, zero_trans, q2, _frame_id[GYRO], _optical_frame_id[GYRO]);
    }
    if (_enable[ACCEL] and _imu_sync_method == imu_sync_method::NONE)
    {
        // Transform base to Accel
        // const auto& ex = getRsExtrinsics(Accel, DEPTH);
        // Currently, No extrinsics available:
        const rs2_extrinsics ex = {{1, 0, 0, 0, 1, 0, 0, 0, 1}, {0,0,0}};
        
        auto Q = rotationMatrixToQuaternion(ex.rotation);
        Q = quaternion_optical * Q * quaternion_optical.inverse();

        float3 trans{ex.translation[0], ex.translation[1], ex.translation[2]};
        quaternion q1{Q.getX(), Q.getY(), Q.getZ(), Q.getW()};
        publish_static_tf(transform_ts_, trans, q1, _base_frame_id, _frame_id[ACCEL]);

        // Transform gyro frame to gyro optical frame
        quaternion q2{quaternion_optical.getX(), quaternion_optical.getY(), quaternion_optical.getZ(), quaternion_optical.getW()};
        publish_static_tf(transform_ts_, zero_trans, q2, _frame_id[ACCEL], _optical_frame_id[ACCEL]);
    }

}

void reverse_memcpy(unsigned char* dst, const unsigned char* src, size_t n)
{
    size_t i;

    for (i=0; i < n; ++i)
        dst[n-1-i] = src[i];

}

void BaseRealSenseNode::publishPointCloud(rs2::points pc, const ros::Time& t, const rs2::frameset& frameset)
{
    std::vector<NamedFilter>::iterator pc_filter = find_if(_filters.begin(), _filters.end(), [] (NamedFilter s) { return s._name == "pointcloud"; } );
    rs2_stream texture_source_id = static_cast<rs2_stream>(pc_filter->_filter->get_option(rs2_option::RS2_OPTION_STREAM_FILTER));
    bool use_texture = texture_source_id != RS2_STREAM_ANY;
    rs2::frameset::iterator texture_frame_itr = frameset.end();
    if (use_texture)
    {
        std::set<rs2_format> available_formats{ rs2_format::RS2_FORMAT_RGB8, rs2_format::RS2_FORMAT_Y8 };
        
        texture_frame_itr = find_if(frameset.begin(), frameset.end(), [&texture_source_id, &available_formats] (rs2::frame f) 
                                {return (rs2_stream(f.get_profile().stream_type()) == texture_source_id) &&
                                            (available_formats.find(f.get_profile().format()) != available_formats.end()); });
        if (texture_frame_itr == frameset.end())
        {
            std::string texture_source_name = pc_filter->_filter->get_option_value_description(rs2_option::RS2_OPTION_STREAM_FILTER, static_cast<float>(texture_source_id));
            ROS_WARN_STREAM("No stream match for pointcloud chosen texture " << texture_source_name);
            return;
        }
    }

    int texture_width(0), texture_height(0);
    int num_colors(0);

    const rs2::vertex* vertex = pc.get_vertices();
    const rs2::texture_coordinate* color_point = pc.get_texture_coordinates();
    int num_valid_points(0);
    if (use_texture)
    {
        for (size_t point_idx=0; point_idx < pc.size(); point_idx++, color_point++)
        {
            float i = static_cast<float>(color_point->u);
            float j = static_cast<float>(color_point->v);

            if (i >= 0.f && i <= 1.f && j >= 0.f && j <= 1.f)
            {
                num_valid_points++;
            }
        }
    }
    else
    {
        for (size_t point_idx=0; point_idx < pc.size(); point_idx++, vertex++)
        {
            if (static_cast<float>(vertex->z) > 0)
            {
                num_valid_points++;
            }
        }
    }

    sensor_msgs::PointCloud2 msg_pointcloud;
    msg_pointcloud.header.stamp = t;
    msg_pointcloud.header.frame_id = _optical_frame_id[DEPTH];
    msg_pointcloud.width = num_valid_points;
    msg_pointcloud.height = 1;
    msg_pointcloud.is_dense = true;

    sensor_msgs::PointCloud2Modifier modifier(msg_pointcloud);
    modifier.setPointCloud2FieldsByString(1, "xyz");    

    vertex = pc.get_vertices();
    if (use_texture)
    {
        rs2::video_frame texture_frame = (*texture_frame_itr).as<rs2::video_frame>();
        texture_width = texture_frame.get_width();
        texture_height = texture_frame.get_height();
        num_colors = texture_frame.get_bytes_per_pixel();
        uint8_t* color_data = (uint8_t*)texture_frame.get_data();
        std::string format_str;
        switch(texture_frame.get_profile().format())
        {
            case RS2_FORMAT_RGB8:
                format_str = "rgb";
                break;
            case RS2_FORMAT_Y8:
                format_str = "intensity";
                break;
            default:
                throw std::runtime_error("Unhandled texture format passed in pointcloud " + std::to_string(texture_frame.get_profile().format()));
        }
        msg_pointcloud.point_step = addPointField(msg_pointcloud, format_str.c_str(), 1, sensor_msgs::PointField::UINT32, msg_pointcloud.point_step);
        msg_pointcloud.row_step = msg_pointcloud.width * msg_pointcloud.point_step;
        msg_pointcloud.data.resize(msg_pointcloud.height * msg_pointcloud.row_step);

        sensor_msgs::PointCloud2Iterator<float>iter_x(msg_pointcloud, "x");
        sensor_msgs::PointCloud2Iterator<float>iter_y(msg_pointcloud, "y");
        sensor_msgs::PointCloud2Iterator<float>iter_z(msg_pointcloud, "z");
        sensor_msgs::PointCloud2Iterator<uint8_t>iter_color(msg_pointcloud, format_str);
        color_point = pc.get_texture_coordinates();

        float color_pixel[2];
        for (size_t point_idx=0; point_idx < pc.size(); vertex++, point_idx++, color_point++)
        {
            float i = static_cast<float>(color_point->u);
            float j = static_cast<float>(color_point->v);
            if (i >= 0.f && i <= 1.f && j >= 0.f && j <= 1.f)
            {
                *iter_x = vertex->x;
                *iter_y = vertex->y;
                *iter_z = vertex->z;

                color_pixel[0] = i * texture_width;
                color_pixel[1] = j * texture_height;

                int pixx = static_cast<int>(color_pixel[0]);
                int pixy = static_cast<int>(color_pixel[1]);
                int offset = (pixy * texture_width + pixx) * num_colors;
                reverse_memcpy(&(*iter_color), color_data+offset, num_colors);  // PointCloud2 order of rgb is bgr.

                ++iter_x; ++iter_y; ++iter_z;
                ++iter_color;
            }
        }
    }
    else
    {
        sensor_msgs::PointCloud2Iterator<float>iter_x(msg_pointcloud, "x");
        sensor_msgs::PointCloud2Iterator<float>iter_y(msg_pointcloud, "y");
        sensor_msgs::PointCloud2Iterator<float>iter_z(msg_pointcloud, "z");
        for (size_t point_idx=0; point_idx < pc.size(); vertex++, point_idx++)
        {
            if (static_cast<float>(vertex->z) > 0)
            {
                *iter_x = vertex->x;
                *iter_y = vertex->y;
                *iter_z = vertex->z;

                ++iter_x; ++iter_y; ++iter_z;
            }
        }
    }
    _pointcloud_publisher.publish(msg_pointcloud);
}


Extrinsics BaseRealSenseNode::rsExtrinsicsToMsg(const rs2_extrinsics& extrinsics, const std::string& frame_id) const
{
    Extrinsics extrinsicsMsg;
    for (int i = 0; i < 9; ++i)
    {
        extrinsicsMsg.rotation[i] = extrinsics.rotation[i];
        if (i < 3)
            extrinsicsMsg.translation[i] = extrinsics.translation[i];
    }

    extrinsicsMsg.header.frame_id = frame_id;
    return extrinsicsMsg;
}

rs2_extrinsics BaseRealSenseNode::getRsExtrinsics(const stream_index_pair& from_stream, const stream_index_pair& to_stream)
{
    auto& from = _enabled_profiles[from_stream].front();
    auto& to = _enabled_profiles[to_stream].front();
    return from.get_extrinsics_to(to);
}

IMUInfo BaseRealSenseNode::getImuInfo(const stream_index_pair& stream_index)
{
    IMUInfo info{};
    auto sp = _enabled_profiles[stream_index].front().as<rs2::motion_stream_profile>();
    rs2_motion_device_intrinsic imuIntrinsics;
    try
    {
        imuIntrinsics = sp.get_motion_intrinsics();
    }
    catch(const runtime_error &ex)
    {
        ROS_DEBUG_STREAM("No Motion Intrinsics available.");
        imuIntrinsics = {{{1,0,0,0},{0,1,0,0},{0,0,1,0}}, {0,0,0}, {0,0,0}};
    }
    if (GYRO == stream_index)
    {
        info.header.frame_id = "imu_gyro";
    }
    else if (ACCEL == stream_index)
    {
        info.header.frame_id = "imu_accel";
    }

    auto index = 0;
    for (int i = 0; i < 3; ++i)
    {
        for (int j = 0; j < 4; ++j)
        {
            info.data[index] = imuIntrinsics.data[i][j];
            ++index;
        }
        info.noise_variances[i] =  imuIntrinsics.noise_variances[i];
        info.bias_variances[i] = imuIntrinsics.bias_variances[i];
    }
    return info;
}

void BaseRealSenseNode::publishFrame(rs2::frame f, const ros::Time& t,
                                     const stream_index_pair& stream,
                                     std::map<stream_index_pair, cv::Mat>& images,
                                     const std::map<stream_index_pair, ros::Publisher>& info_publishers,
                                     const std::map<stream_index_pair, ImagePublisherWithFrequencyDiagnostics>& image_publishers,
                                     std::map<stream_index_pair, int>& seq,
                                     std::map<stream_index_pair, sensor_msgs::CameraInfo>& camera_info,
                                     const std::map<stream_index_pair, std::string>& optical_frame_id,
                                     const std::map<stream_index_pair, std::string>& encoding,
                                     bool copy_data_from_frame)
{

    ROS_DEBUG_STREAM("Publish Frame " <<  rs2_stream_to_string(f.get_profile().stream_type()) << " w t="<<t << ", seq_hw="<< f.get_frame_number() << ", seq_sw="<< seq[stream]+1);

    auto width = 0;
    auto height = 0;
    auto bpp = 1;
    if (f.is<rs2::video_frame>())
    {
        auto image = f.as<rs2::video_frame>();
        width = image.get_width();
        height = image.get_height();
        bpp = image.get_bytes_per_pixel();
    }

    auto& image = images[stream];

    if (copy_data_from_frame)
    {
        if (images[stream].size() != cv::Size(width, height))
        {
            image.create(height, width, image.type());
        }
        image.data = (uint8_t*)f.get_data();
    }

    ++(seq[stream]);
    auto& info_publisher = info_publishers.at(stream);
    auto& image_publisher = image_publishers.at(stream);
    bool has_subscribers = info_publisher.getNumSubscribers() != 0 ||image_publisher.first.getNumSubscribers() != 0;

    if(has_subscribers)
    {
        sensor_msgs::ImagePtr img;
        img = cv_bridge::CvImage(std_msgs::Header(), encoding.at(stream), image).toImageMsg();
        img->width = width;
        img->height = height;
        img->is_bigendian = false;
        img->step = width * bpp;
        img->header.frame_id = optical_frame_id.at(stream);
        img->header.stamp = t;
        img->header.seq = f.get_frame_number();

        auto& cam_info = camera_info.at(stream);
        cam_info.header.stamp = img->header.stamp;
        cam_info.header.seq = img->header.seq;

        // send frame off to trigger handler for caching and later release through callback
        // if mavros triggering is activated
        if(_force_mavros_triggering && _trigger.supportsChannel(stream))
        {
            // if exposure is available, supply it to trigger handler
            double exposure = f.supports_frame_metadata(RS2_FRAME_METADATA_ACTUAL_EXPOSURE) ?
                              static_cast<double>(f.get_frame_metadata(RS2_FRAME_METADATA_ACTUAL_EXPOSURE)) : 0.0;

            // allow clearing of IMU queue before we lookup the timestamp
            ros::spinOnce();

            // create cache frame and hand it over to trigger
            auto frame = std::make_shared<cache_type>();
            frame->img = img;
            frame->info = cam_info;
            _trigger.addCameraFrame(stream, seq[stream], t, frame, exposure);
            return;
        }
        else if(_force_mavros_triggering){
            /* approximate trigger time */
            ros::Time trigger_time;
            _trigger.approximateTriggerTime(cam_info.header.stamp, &trigger_time);

            cam_info.header.stamp = trigger_time;
            img->header.stamp = trigger_time;
        }

        // if we're not using mavros trigger, directly publish
        info_publisher.publish(cam_info);

        image_publisher.first.publish(img);
        image_publisher.second->update();
        // ROS_INFO_STREAM("fid: " << cam_info.header.seq << ", time: " << std::setprecision (20) << t.toSec());
        ROS_DEBUG("%s stream published", rs2_stream_to_string(f.get_profile().stream_type()));
    }
    else if(!has_subscribers && _force_mavros_triggering && _trigger.supportsChannel(stream))
    {
        // if there are no subscribers, but mavros triggering is activated,
        // we still need to signal frame sequences to the trigger handler
        _trigger.addCameraSequence(stream, seq[stream], t);
    }

}

bool BaseRealSenseNode::getEnabledProfile(const stream_index_pair& stream_index, rs2::stream_profile& profile)
    {
        // Assuming that all D400 SKUs have depth sensor
        auto profiles = _enabled_profiles[stream_index];
        auto it = std::find_if(profiles.begin(), profiles.end(),
                               [&](const rs2::stream_profile& profile)
                               { return (profile.stream_type() == stream_index.first); });
        if (it == profiles.end())
            return false;

        profile =  *it;
        return true;
    }
<|MERGE_RESOLUTION|>--- conflicted
+++ resolved
@@ -410,7 +410,6 @@
     _pnh.param("aligned_depth_to_infra1_frame_id",  _depth_aligned_frame_id[INFRA1],  DEFAULT_ALIGNED_DEPTH_TO_INFRA1_FRAME_ID);
     _pnh.param("aligned_depth_to_infra2_frame_id",  _depth_aligned_frame_id[INFRA2],  DEFAULT_ALIGNED_DEPTH_TO_INFRA2_FRAME_ID);
     _pnh.param("aligned_depth_to_fisheye_frame_id", _depth_aligned_frame_id[FISHEYE], DEFAULT_ALIGNED_DEPTH_TO_FISHEYE_FRAME_ID);
-<<<<<<< HEAD
 
     std::string inter_cam_sync_mode_param;
     _pnh.param("inter_cam_sync_mode", inter_cam_sync_mode_param, INTER_CAM_SYNC_MODE);
@@ -470,11 +469,10 @@
 
         _trigger.setup(f_cb, static_cast<double>(_fps[INFRA1]), mavros_static_time_shift);
     }
-=======
+
     _pnh.param("clip_distance", _clipping_distance, static_cast<float>(-1.0));
     _pnh.param("linear_accel_cov", _linear_accel_cov, static_cast<float>(0.01));
     _pnh.param("hold_back_imu_for_frames", _hold_back_imu_for_frames, HOLD_BACK_IMU_FOR_FRAMES);
->>>>>>> bc31f2c3
 }
 
 void BaseRealSenseNode::setupDevice()
@@ -1146,7 +1144,7 @@
 	ROS_INFO("setupStreams...");
 	enable_devices();
 
-    try{
+    try {
         // Publish image stream info
         for (auto& profiles : _enabled_profiles)
         {
@@ -1159,17 +1157,15 @@
 
         auto frame_callback = [this](rs2::frame frame)
         {
-<<<<<<< HEAD
-            if(_force_mavros_triggering) {
+            if (_force_mavros_triggering) {
                 ros::spinOnce();
                 _trigger.start();
                 ros::spinOnce(); // allow imu queues to be processed
             }
 
-=======
             _synced_imu_publisher->Pause();
->>>>>>> bc31f2c3
-            try{
+
+            try {
                 double frame_time = frame.get_timestamp();
 
                 // We compute a ROS timestamp which is based on an initial ROS time at point of first frame,
@@ -1192,15 +1188,9 @@
                 }
                 else
                 {
-<<<<<<< HEAD
                     t = ros::Time(_ros_time_base.toSec() + (/*ms*/ frame.get_timestamp() - /*ms*/ _camera_time_base)
                         / /*ms to seconds*/ 1000);
                 }
-
-=======
-                    t = ros::Time(_ros_time_base.toSec()+ (/*ms*/ frame_time - /*ms*/ _camera_time_base) / /*ms to seconds*/ 1000);
-                }
->>>>>>> bc31f2c3
 
                 std::map<stream_index_pair, bool> is_frame_arrived(_is_frame_arrived);
                 if (frame.is<rs2::frameset>())
@@ -1334,13 +1324,8 @@
                     auto stream_type = frame.get_profile().stream_type();
                     auto stream_index = frame.get_profile().stream_index();
                     updateIsFrameArrived(is_frame_arrived, stream_type, stream_index);
-<<<<<<< HEAD
                     ROS_DEBUG("       Single video frame arrived (%s, %d). frame_number: %llu ; frame_TS: %f ; ros_TS(NSec): %lu",
                               rs2_stream_to_string(stream_type), stream_index, frame.get_frame_number(), frame.get_timestamp(), t.toNSec());
-=======
-                    ROS_DEBUG("Single video frame arrived (%s, %d). frame_number: %llu ; frame_TS: %f ; ros_TS(NSec): %lu",
-                              rs2_stream_to_string(stream_type), stream_index, frame.get_frame_number(), frame_time, t.toNSec());
->>>>>>> bc31f2c3
 
                     stream_index_pair sip{stream_type,stream_index};
 
