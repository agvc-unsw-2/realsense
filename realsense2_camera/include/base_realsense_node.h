// License: Apache 2.0. See LICENSE file in root directory.
// Copyright(c) 2018 Intel Corporation. All Rights Reserved

#pragma once

#include "../include/mavros_timestamp.h"
#include "../include/realsense_node_factory.h"
#include <ddynamic_reconfigure/ddynamic_reconfigure.h>
#include <ddynamic_reconfigure/param/dd_all_params.h>

#include <diagnostic_updater/diagnostic_updater.h>
#include <diagnostic_updater/update_functions.h>

#include <queue>
#include <mutex>

namespace realsense2_camera
{
<<<<<<< HEAD
    enum base_depth_param{
        base_depth_gain = 1,
        base_depth_visual_preset,
        base_depth_frames_queue_size,
        base_depth_error_polling_enabled,
        base_depth_output_trigger_enabled,
        base_depth_units,
        base_sensors_enabled,
        base_JSON_file_path,
        base_depth_enable_auto_exposure = 100,
        base_depth_count
    };

    // not using enum class here for consistence with realsense code.
    enum inter_cam_sync_mode{
      inter_cam_sync_default = 0,
      inter_cam_sync_master = 1,
      inter_cam_sync_slave = 2,
      inter_cam_sync_none = -1
    };

=======
>>>>>>> bc31f2c3
    struct FrequencyDiagnostics
    {
      FrequencyDiagnostics(double expected_frequency, std::string name, std::string hardware_id) :
        expected_frequency_(expected_frequency),
        frequency_status_(diagnostic_updater::FrequencyStatusParam(&expected_frequency_, &expected_frequency_)),
        diagnostic_updater_(ros::NodeHandle(), ros::NodeHandle("~"), ros::this_node::getName() + "_" + name)
      {
        ROS_INFO("Expected frequency for %s = %.5f", name.c_str(), expected_frequency_);
        diagnostic_updater_.setHardwareID(hardware_id);
        diagnostic_updater_.add(frequency_status_);
      }

      void update()
      {
        frequency_status_.tick();
        diagnostic_updater_.update();
      }

      double expected_frequency_;
      diagnostic_updater::FrequencyStatus frequency_status_;
      diagnostic_updater::Updater diagnostic_updater_;
    };
    typedef std::pair<image_transport::Publisher, std::shared_ptr<FrequencyDiagnostics>> ImagePublisherWithFrequencyDiagnostics;

    class NamedFilter
    {
        public:
            std::string _name;
            std::shared_ptr<rs2::filter> _filter;

        public:
            NamedFilter(std::string name, std::shared_ptr<rs2::filter> filter):
            _name(name), _filter(filter)
            {}
    };

	class PipelineSyncer : public rs2::asynchronous_syncer
	{
	public: 
		void operator()(rs2::frame f) const
		{
			invoke(std::move(f));
		}
	};

    class SyncedImuPublisher
    {
        public:
            SyncedImuPublisher() {_is_enabled=false;};
            SyncedImuPublisher(ros::Publisher imu_publisher, std::size_t waiting_list_size=1000);
            ~SyncedImuPublisher();
            void Pause();   // Pause sending messages. All messages from now on are saved in queue.
            void Resume();  // Send all pending messages and allow sending future messages.
            void Publish(sensor_msgs::Imu msg);     //either send or hold message.
            uint32_t getNumSubscribers() { return _publisher.getNumSubscribers();};
            void Enable(bool is_enabled) {_is_enabled=is_enabled;};
        
        private:
            void PublishPendingMessages();

        private:
            std::mutex                    _mutex;
            ros::Publisher                _publisher;
            bool                          _pause_mode;
            std::queue<sensor_msgs::Imu>  _pendeing_messages;
            std::size_t                     _waiting_list_size;
            bool                          _is_enabled;
    };

    class BaseRealSenseNode : public InterfaceRealSenseNode
    {
    public:
        BaseRealSenseNode(ros::NodeHandle& nodeHandle,
                          ros::NodeHandle& privateNodeHandle,
                          rs2::device dev,
                          const std::string& serial_no);

        void toggleSensors(bool enabled);
        virtual void publishTopics() override;
        virtual void registerDynamicReconfigCb(ros::NodeHandle& nh) override;
        virtual ~BaseRealSenseNode() {}

    public:
        enum imu_sync_method{NONE, COPY, LINEAR_INTERPOLATION};

    protected:

        const uint32_t set_default_dynamic_reconfig_values = 0xffffffff;
        rs2::device _dev;
        ros::NodeHandle& _node_handle, _pnh;
        std::map<stream_index_pair, rs2::sensor> _sensors;
        std::vector<std::shared_ptr<ddynamic_reconfigure::DDynamicReconfigure>> _ddynrec;

    private:
        class float3
        {
            public:
                float x, y, z;

            public:
                float3& operator*=(const float& factor)
                {
                    x*=factor;
                    y*=factor;
                    z*=factor;
                    return (*this);
                }
                float3& operator+=(const float3& other)
                {
                    x+=other.x;
                    y+=other.y;
                    z+=other.z;
                    return (*this);
                }
        };

        struct quaternion
        {
            double x, y, z, w;
        };

        class CIMUHistory
        {
            public:
                enum sensor_name {mGYRO, mACCEL};
                class imuData
                {
                    public:
                        imuData(const imuData& other):
                            imuData(other.m_reading, other.m_time)
                            {};
                        imuData(const float3 reading, double time):
                            m_reading(reading),
                            m_time(time)
                            {};
                        imuData operator*(const double factor);
                        imuData operator+(const imuData& other);
                    public:
                        BaseRealSenseNode::float3 m_reading;
                        double                    m_time;
                };
                
            private:
                size_t m_max_size;
                std::map<sensor_name, std::list<imuData> > m_map;

            public:
                CIMUHistory(size_t size);
                void add_data(sensor_name module, imuData data);
                bool is_all_data(sensor_name);
                bool is_data(sensor_name);
                const std::list<imuData>& get_data(sensor_name module);
                imuData last_data(sensor_name module);
        };

        static std::string getNamespaceStr();
        void getParameters();
        void setupDevice();
        void setupErrorCallback();
        void setupPublishers();
        void enable_devices();
        void setupFilters();
        void setupStreams();
        void clip_depth(rs2::depth_frame& depth_frame, float depth_scale, float clipping_dist);
        void updateStreamCalibData(const rs2::video_stream_profile& video_profile);
        tf::Quaternion rotationMatrixToQuaternion(const float rotation[9]) const;
        void publish_static_tf(const ros::Time& t,
                               const float3& trans,
                               const quaternion& q,
                               const std::string& from,
                               const std::string& to);
        void publishStaticTransforms();
        void publishPointCloud(rs2::points f, const ros::Time& t, const rs2::frameset& frameset);
        Extrinsics rsExtrinsicsToMsg(const rs2_extrinsics& extrinsics, const std::string& frame_id) const;
        rs2_extrinsics getRsExtrinsics(const stream_index_pair& from_stream, const stream_index_pair& to_stream);

        IMUInfo getImuInfo(const stream_index_pair& stream_index);
        void publishFrame(rs2::frame f, const ros::Time& t,
                          const stream_index_pair& stream,
                          std::map<stream_index_pair, cv::Mat>& images,
                          const std::map<stream_index_pair, ros::Publisher>& info_publishers,
                          const std::map<stream_index_pair, ImagePublisherWithFrequencyDiagnostics>& image_publishers,
                          std::map<stream_index_pair, int>& seq,
                          std::map<stream_index_pair, sensor_msgs::CameraInfo>& camera_info,
                          const std::map<stream_index_pair, std::string>& optical_frame_id,
                          const std::map<stream_index_pair, std::string>& encoding,
                          bool copy_data_from_frame = true);
        bool getEnabledProfile(const stream_index_pair& stream_index, rs2::stream_profile& profile);

        void updateIsFrameArrived(std::map<stream_index_pair, bool>& is_frame_arrived,
                                  rs2_stream stream_type, int stream_index);

        void publishAlignedDepthToOthers(rs2::frameset frames, const ros::Time& t);
        static void callback(const ddynamic_reconfigure::DDMap& map, int, rs2::options sensor);
        double FillImuData_Copy(const stream_index_pair stream_index, const CIMUHistory::imuData imu_data, sensor_msgs::Imu& imu_msg);
        double FillImuData_LinearInterpolation(const stream_index_pair stream_index, const CIMUHistory::imuData imu_data, sensor_msgs::Imu& imu_msg);
        static void ConvertFromOpticalFrameToFrame(float3& data);
        void imu_callback(rs2::frame frame);
        void imu_callback_sync(rs2::frame frame, imu_sync_method sync_method=imu_sync_method::COPY);
        void registerDynamicOption(ros::NodeHandle& nh, rs2::options sensor, std::string& module_name);
        rs2_stream rs2_string_to_stream(std::string str);

        std::string _json_file_path;
        std::string _serial_no;
        float _depth_scale_meters;
        float _clipping_distance;
        float _linear_accel_cov;
        bool  _hold_back_imu_for_frames;

        std::map<stream_index_pair, rs2_intrinsics> _stream_intrinsics;
        std::map<stream_index_pair, int> _width;
        std::map<stream_index_pair, int> _height;
        std::map<stream_index_pair, int> _fps;
        std::map<stream_index_pair, bool> _enable;
        std::map<stream_index_pair, std::string> _stream_name;
        tf2_ros::StaticTransformBroadcaster _static_tf_broadcaster;

        std::map<stream_index_pair, ImagePublisherWithFrequencyDiagnostics> _image_publishers;
        std::map<stream_index_pair, ros::Publisher> _imu_publishers;
        std::shared_ptr<SyncedImuPublisher> _synced_imu_publisher;
        std::map<stream_index_pair, int> _image_format;
        std::map<stream_index_pair, rs2_format> _format;
        std::map<stream_index_pair, ros::Publisher> _info_publisher;
        std::map<stream_index_pair, cv::Mat> _image;
        std::map<stream_index_pair, std::string> _encoding;
        std::map<stream_index_pair, std::vector<uint8_t>> _aligned_depth_images;

        std::string _base_frame_id;
        std::map<stream_index_pair, std::string> _frame_id;
        std::map<stream_index_pair, std::string> _optical_frame_id;
        std::map<stream_index_pair, int> _seq;
        std::map<stream_index_pair, int> _unit_step_size;
        std::map<stream_index_pair, sensor_msgs::CameraInfo> _camera_info;
        bool _intialize_time_base;
        double _camera_time_base;
        inter_cam_sync_mode _inter_cam_sync_mode;
        bool _force_mavros_triggering;
        typedef struct{
          sensor_msgs::ImagePtr img;
          sensor_msgs::CameraInfo info;
        }cache_type;
        mavros_trigger::MavrosTrigger<stream_index_pair, cache_type> _trigger;
        std::map<stream_index_pair, std::vector<rs2::stream_profile>> _enabled_profiles;

        ros::Publisher _pointcloud_publisher;
        ros::Time _ros_time_base;
        bool _align_depth;
        bool _sync_frames;
        bool _pointcloud;
        imu_sync_method _imu_sync_method;
        std::string _filters_str;
        stream_index_pair _pointcloud_texture;
        PipelineSyncer _syncer;
        std::vector<NamedFilter> _filters;
        std::vector<rs2::sensor> _dev_sensors;

        std::map<stream_index_pair, cv::Mat> _depth_aligned_image;
        std::map<stream_index_pair, std::string> _depth_aligned_encoding;
        std::map<stream_index_pair, sensor_msgs::CameraInfo> _depth_aligned_camera_info;
        std::map<stream_index_pair, int> _depth_aligned_seq;
        std::map<stream_index_pair, ros::Publisher> _depth_aligned_info_publisher;
        std::map<stream_index_pair, ImagePublisherWithFrequencyDiagnostics> _depth_aligned_image_publishers;
        std::map<stream_index_pair, std::string> _depth_aligned_frame_id;
        std::map<stream_index_pair, ros::Publisher> _depth_to_other_extrinsics_publishers;
        std::map<stream_index_pair, rs2_extrinsics> _depth_to_other_extrinsics;

        std::map<stream_index_pair, bool> _is_frame_arrived;
        const std::string _namespace;

    };//end class

}
<|MERGE_RESOLUTION|>--- conflicted
+++ resolved
@@ -16,7 +16,6 @@
 
 namespace realsense2_camera
 {
-<<<<<<< HEAD
     enum base_depth_param{
         base_depth_gain = 1,
         base_depth_visual_preset,
@@ -38,8 +37,6 @@
       inter_cam_sync_none = -1
     };
 
-=======
->>>>>>> bc31f2c3
     struct FrequencyDiagnostics
     {
       FrequencyDiagnostics(double expected_frequency, std::string name, std::string hardware_id) :
