<launch>
  <arg name="manager"             default="realsense2_camera_manager"/>
  <arg name="serial_no"           default=""/>
  <arg name="tf_prefix"           default=""/>
  <arg name="json_file_path"      default=""/>
  <arg name="rosbag_filename"     default=""/>
  <arg name="depth"               default="depth"/>
  <arg name="infra1"              default="infra1"/>
  <arg name="infra2"              default="infra2"/>
  <arg name="rgb"                 default="color"/>
  <arg name="fisheye"             default="fisheye"/>
  <arg name="accel"               default="accel"/>
  <arg name="gyro"                default="gyro"/>

  <arg name="fisheye_width"       default="640"/>
  <arg name="fisheye_height"      default="480"/>
  <arg name="enable_fisheye"      default="true"/>

  <arg name="depth_width"         default="640"/>
  <arg name="depth_height"        default="480"/>
  <arg name="enable_depth"        default="true"/>

  <arg name="infra1_width"        default="640"/>
  <arg name="infra1_height"       default="480"/>
  <arg name="enable_infra1"       default="true"/>

  <arg name="infra2_width"        default="640"/>
  <arg name="infra2_height"       default="480"/>
  <arg name="enable_infra2"       default="true"/>

  <arg name="color_width"         default="640"/>
  <arg name="color_height"        default="480"/>
  <arg name="enable_color"        default="true"/>

  <arg name="fisheye_fps"         default="30"/>
  <arg name="depth_fps"           default="30"/>
  <arg name="infra1_fps"          default="30"/>
  <arg name="infra2_fps"          default="30"/>
  <arg name="color_fps"           default="30"/>
  <arg name="gyro_fps"            default="1000"/>
  <arg name="accel_fps"           default="1000"/>
  <arg name="enable_imu"          default="true"/>

  <arg name="enable_pointcloud"   default="false"/>
  <arg name="pointcloud_texture_stream" default="RS2_STREAM_COLOR"/>  <!-- use RS2_STREAM_ANY to avoid using texture -->
  <arg name="pointcloud_texture_index"  default="0"/>

  <arg name="enable_sync"         default="false"/>
  <arg name="align_depth"         default="false"/>
<<<<<<< HEAD
  <arg name="inter_cam_sync_mode" default="none" />
  <arg name="force_mavros_triggering"    default="false" />
  <arg name="rs435_depth_emitter_enabled" default="1" />

  <node pkg="nodelet" type="nodelet" name="$(arg manager)" args="manager" output="screen">
    <param name="rs435_depth_emitter_enabled" type="int" value="$(arg rs435_depth_emitter_enabled)" />
  </node>
=======
  
  <arg name="base_frame_id"            default="$(arg tf_prefix)_link"/>
  <arg name="depth_frame_id"           default="$(arg tf_prefix)_depth_frame"/>
  <arg name="infra1_frame_id"          default="$(arg tf_prefix)_infra1_frame"/>
  <arg name="infra2_frame_id"          default="$(arg tf_prefix)_infra2_frame"/>
  <arg name="color_frame_id"           default="$(arg tf_prefix)_color_frame"/>
  
  <arg name="depth_optical_frame_id"   default="$(arg tf_prefix)_depth_optical_frame"/>
  <arg name="infra1_optical_frame_id"  default="$(arg tf_prefix)_infra1_optical_frame"/>
  <arg name="infra2_optical_frame_id"  default="$(arg tf_prefix)_infra2_optical_frame"/>
  <arg name="color_optical_frame_id"   default="$(arg tf_prefix)_color_optical_frame"/>
  <arg name="fisheye_optical_frame_id" default="$(arg tf_prefix)_fisheye_optical_frame"/>
  <arg name="accel_optical_frame_id"   default="$(arg tf_prefix)_accel_optical_frame"/>
  <arg name="gyro_optical_frame_id"    default="$(arg tf_prefix)_gyro_optical_frame"/>
  
  <arg name="aligned_depth_to_color_frame_id"   default="$(arg tf_prefix)_aligned_depth_to_color_frame"/>
  <arg name="aligned_depth_to_infra1_frame_id" default="$(arg tf_prefix)_aligned_depth_to_infra1_frame"/>
  <arg name="aligned_depth_to_infra2_frame_id"   default="$(arg tf_prefix)_aligned_depth_to_infra2_frame"/>
  <arg name="aligned_depth_to_fisheye_frame_id"    default="$(arg tf_prefix)_aligned_depth_to_fisheye_frame"/>

  <arg name="filters"             default=""/>

>>>>>>> 337c38ca

  <node pkg="nodelet" type="nodelet" name="realsense2_camera" args="load realsense2_camera/RealSenseNodeFactory $(arg manager)">
    <param name="serial_no"                type="str"  value="$(arg serial_no)"/>
    <param name="json_file_path"           type="str"  value="$(arg json_file_path)"/>
    <param name="rosbag_filename"          type="str"  value="$(arg rosbag_filename)"/>

    <param name="enable_pointcloud"        type="bool" value="$(arg enable_pointcloud)"/>
    <param name="pointcloud_texture_stream" type="str" value="$(arg pointcloud_texture_stream)"/>
    <param name="pointcloud_texture_index"  type="int" value="$(arg pointcloud_texture_index)"/>
    <param name="enable_sync"              type="bool" value="$(arg enable_sync)"/>
    <param name="align_depth"              type="bool" value="$(arg align_depth)"/>
    <param name="inter_cam_sync_mode"      type="str"  value="$(arg inter_cam_sync_mode)"/>
    <param name="force_mavros_triggering"  type="bool" value="$(arg force_mavros_triggering)" />

    <param name="fisheye_width"            type="int"  value="$(arg fisheye_width)"/>
    <param name="fisheye_height"           type="int"  value="$(arg fisheye_height)"/>
    <param name="enable_fisheye"           type="bool" value="$(arg enable_fisheye)"/>

    <param name="depth_width"              type="int"  value="$(arg depth_width)"/>
    <param name="depth_height"             type="int"  value="$(arg depth_height)"/>
    <param name="enable_depth"             type="bool" value="$(arg enable_depth)"/>

    <param name="color_width"              type="int"  value="$(arg color_width)"/>
    <param name="color_height"             type="int"  value="$(arg color_height)"/>
    <param name="enable_color"             type="bool" value="$(arg enable_color)"/>

    <param name="infra1_width"             type="int"  value="$(arg infra1_width)"/>
    <param name="infra1_height"            type="int"  value="$(arg infra1_height)"/>
    <param name="enable_infra1"            type="bool" value="$(arg enable_infra1)"/>

    <param name="infra2_width"             type="int"  value="$(arg infra2_width)"/>
    <param name="infra2_height"            type="int"  value="$(arg infra2_height)"/>
    <param name="enable_infra2"            type="bool" value="$(arg enable_infra2)"/>

    <param name="fisheye_fps"              type="int"  value="$(arg fisheye_fps)"/>
    <param name="depth_fps"                type="int"  value="$(arg depth_fps)"/>
    <param name="infra1_fps"               type="int"  value="$(arg infra1_fps)"/>
    <param name="infra2_fps"               type="int"  value="$(arg infra2_fps)"/>
    <param name="color_fps"                type="int"  value="$(arg color_fps)"/>
    <param name="gyro_fps"                 type="int"  value="$(arg gyro_fps)"/>
    <param name="accel_fps"                type="int"  value="$(arg accel_fps)"/>
    <param name="enable_imu"               type="bool" value="$(arg enable_imu)"/>

    <param name="base_frame_id"            type="str"  value="$(arg base_frame_id)"/>
    <param name="depth_frame_id"           type="str"  value="$(arg depth_frame_id)"/>
    <param name="infra1_frame_id"          type="str"  value="$(arg infra1_frame_id)"/>
    <param name="infra2_frame_id"          type="str"  value="$(arg infra2_frame_id)"/>
    <param name="color_frame_id"           type="str"  value="$(arg color_frame_id)"/>
    
    <param name="depth_optical_frame_id"   type="str"  value="$(arg depth_optical_frame_id)"/>
    <param name="infra1_optical_frame_id"  type="str"  value="$(arg infra1_optical_frame_id)"/>
    <param name="infra2_optical_frame_id"  type="str"  value="$(arg infra2_optical_frame_id)"/>
    <param name="color_optical_frame_id"   type="str"  value="$(arg color_optical_frame_id)"/>
    <param name="fisheye_optical_frame_id" type="str"  value="$(arg fisheye_optical_frame_id)"/>
    <param name="accel_optical_frame_id"   type="str"  value="$(arg accel_optical_frame_id)"/>
    <param name="gyro_optical_frame_id"    type="str"  value="$(arg gyro_optical_frame_id)"/>
    
    <param name="aligned_depth_to_color_frame_id"   type="str"  value="$(arg aligned_depth_to_color_frame_id)"/>
    <param name="aligned_depth_to_infra1_frame_id"  type="str"  value="$(arg aligned_depth_to_infra1_frame_id)"/>
    <param name="aligned_depth_to_infra2_frame_id"  type="str"  value="$(arg aligned_depth_to_infra2_frame_id)"/>
    <param name="aligned_depth_to_fisheye_frame_id" type="str"  value="$(arg aligned_depth_to_fisheye_frame_id)"/>
    
    <param name="filters" type="str"  value="$(arg filters)"/>
  </node>
</launch>
<|MERGE_RESOLUTION|>--- conflicted
+++ resolved
@@ -47,15 +47,10 @@
 
   <arg name="enable_sync"         default="false"/>
   <arg name="align_depth"         default="false"/>
-<<<<<<< HEAD
+
   <arg name="inter_cam_sync_mode" default="none" />
   <arg name="force_mavros_triggering"    default="false" />
   <arg name="rs435_depth_emitter_enabled" default="1" />
-
-  <node pkg="nodelet" type="nodelet" name="$(arg manager)" args="manager" output="screen">
-    <param name="rs435_depth_emitter_enabled" type="int" value="$(arg rs435_depth_emitter_enabled)" />
-  </node>
-=======
   
   <arg name="base_frame_id"            default="$(arg tf_prefix)_link"/>
   <arg name="depth_frame_id"           default="$(arg tf_prefix)_depth_frame"/>
@@ -78,7 +73,9 @@
 
   <arg name="filters"             default=""/>
 
->>>>>>> 337c38ca
+  <node pkg="nodelet" type="nodelet" name="$(arg manager)" args="manager" output="screen">
+    <param name="rs435_depth_emitter_enabled" type="int" value="$(arg rs435_depth_emitter_enabled)" />
+  </node>
 
   <node pkg="nodelet" type="nodelet" name="realsense2_camera" args="load realsense2_camera/RealSenseNodeFactory $(arg manager)">
     <param name="serial_no"                type="str"  value="$(arg serial_no)"/>
