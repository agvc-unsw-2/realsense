<launch>
  <arg name="serial_no"           default=""/>
  <arg name="json_file_path"      default=""/>
  <arg name="camera"              default="camera"/>
  <arg name="tf_prefix"           default="$(arg camera)"/>

  <arg name="fisheye_width"       default="640"/>
  <arg name="fisheye_height"      default="480"/>
  <arg name="enable_fisheye"      default="true"/>

  <arg name="depth_width"         default="640"/>
  <arg name="depth_height"        default="480"/>
  <arg name="enable_depth"        default="true"/>

  <arg name="infra1_width"        default="640"/>
  <arg name="infra1_height"       default="480"/>
  <arg name="enable_infra1"       default="true"/>

  <arg name="infra2_width"        default="640"/>
  <arg name="infra2_height"       default="480"/>
  <arg name="enable_infra2"       default="true"/>

  <arg name="color_width"         default="640"/>
  <arg name="color_height"        default="480"/>
  <arg name="enable_color"        default="true"/>

  <arg name="fisheye_fps"         default="30"/>
  <arg name="depth_fps"           default="30"/>
  <arg name="infra1_fps"          default="30"/>
  <arg name="infra2_fps"          default="30"/>
  <arg name="color_fps"           default="30"/>
  <arg name="gyro_fps"            default="400"/>
  <arg name="accel_fps"           default="250"/>
  <arg name="enable_imu"          default="true"/>

  <arg name="enable_pointcloud"         default="false"/>
  <arg name="pointcloud_texture_stream" default="RS2_STREAM_COLOR"/>
  <arg name="pointcloud_texture_index"  default="0"/>

<<<<<<< HEAD
  <arg name="enable_sync"         default="false"/>
  <arg name="align_depth"         default="false"/>
  <arg name="inter_cam_sync_mode" default="none" />
  <arg name="force_mavros_triggering"    default="false" />
  <arg name="mavros_static_time_shift"  default="0.010" />
  <arg name="rs435_depth_emitter_enabled" default="1" />
  <arg name="trigger_control_service" default="/mavros/cmd/trigger_control" />
  <arg name="cam_imu_stamp_topic" default="/mavros/cam_imu_sync/cam_imu_stamp" />
  <arg name="filters"             default=""/>
=======
  <arg name="enable_sync"           default="false"/>
  <arg name="align_depth"           default="false"/>
>>>>>>> bc31f2c3

  <arg name="filters"               default=""/>
  <arg name="clip_distance"         default="-2"/>
  <arg name="linear_accel_cov"      default="0.01"/>
  <arg name="initial_reset"         default="false"/>
  <arg name="unite_imu_method"      default=""/>
  
  <group ns="$(arg camera)">
    <include file="$(find realsense2_camera)/launch/includes/nodelet.launch.xml">
      <arg name="tf_prefix"                value="$(arg tf_prefix)"/>
      <arg name="serial_no"                value="$(arg serial_no)"/>
      <arg name="json_file_path"           value="$(arg json_file_path)"/>

      <arg name="enable_pointcloud"        value="$(arg enable_pointcloud)"/>
      <arg name="pointcloud_texture_stream" value="$(arg pointcloud_texture_stream)"/>
      <arg name="pointcloud_texture_index"  value="$(arg pointcloud_texture_index)"/>
      <arg name="enable_sync"              value="$(arg enable_sync)"/>
      <arg name="align_depth"              value="$(arg align_depth)"/>
      <arg name="inter_cam_sync_mode"      value="$(arg inter_cam_sync_mode)" />
      <arg name="force_mavros_triggering"  value="$(arg force_mavros_triggering)" />
      <arg name="mavros_static_time_shift" value="$(arg mavros_static_time_shift)"/>
      <arg name="rs435_depth_emitter_enabled" value="$(arg rs435_depth_emitter_enabled)" />
      <arg name="trigger_control_service" value="$(arg trigger_control_service)" />
      <arg name="cam_imu_stamp_topic" value="$(arg cam_imu_stamp_topic)" />

      <arg name="fisheye_width"            value="$(arg fisheye_width)"/>
      <arg name="fisheye_height"           value="$(arg fisheye_height)"/>
      <arg name="enable_fisheye"           value="$(arg enable_fisheye)"/>

      <arg name="depth_width"              value="$(arg depth_width)"/>
      <arg name="depth_height"             value="$(arg depth_height)"/>
      <arg name="enable_depth"             value="$(arg enable_depth)"/>

      <arg name="color_width"              value="$(arg color_width)"/>
      <arg name="color_height"             value="$(arg color_height)"/>
      <arg name="enable_color"             value="$(arg enable_color)"/>

      <arg name="infra1_width"             value="$(arg infra1_width)"/>
      <arg name="infra1_height"            value="$(arg infra1_height)"/>
      <arg name="enable_infra1"            value="$(arg enable_infra1)"/>

      <arg name="infra2_width"             value="$(arg infra2_width)"/>
      <arg name="infra2_height"            value="$(arg infra2_height)"/>
      <arg name="enable_infra2"            value="$(arg enable_infra2)"/>

      <arg name="fisheye_fps"              value="$(arg fisheye_fps)"/>
      <arg name="depth_fps"                value="$(arg depth_fps)"/>
      <arg name="infra1_fps"               value="$(arg infra1_fps)"/>
      <arg name="infra2_fps"               value="$(arg infra2_fps)"/>
      <arg name="color_fps"                value="$(arg color_fps)"/>
      <arg name="gyro_fps"                 value="$(arg gyro_fps)"/>
      <arg name="accel_fps"                value="$(arg accel_fps)"/>
      <arg name="enable_imu"               value="$(arg enable_imu)"/>

      <arg name="filters"                  value="$(arg filters)"/>
      <arg name="clip_distance"            value="$(arg clip_distance)"/>
      <arg name="linear_accel_cov"         value="$(arg linear_accel_cov)"/>
      <arg name="initial_reset"            value="$(arg initial_reset)"/>
      <arg name="unite_imu_method"         value="$(arg unite_imu_method)"/>
    </include>
  </group>
</launch>
<|MERGE_RESOLUTION|>--- conflicted
+++ resolved
@@ -37,7 +37,6 @@
   <arg name="pointcloud_texture_stream" default="RS2_STREAM_COLOR"/>
   <arg name="pointcloud_texture_index"  default="0"/>
 
-<<<<<<< HEAD
   <arg name="enable_sync"         default="false"/>
   <arg name="align_depth"         default="false"/>
   <arg name="inter_cam_sync_mode" default="none" />
@@ -47,10 +46,6 @@
   <arg name="trigger_control_service" default="/mavros/cmd/trigger_control" />
   <arg name="cam_imu_stamp_topic" default="/mavros/cam_imu_sync/cam_imu_stamp" />
   <arg name="filters"             default=""/>
-=======
-  <arg name="enable_sync"           default="false"/>
-  <arg name="align_depth"           default="false"/>
->>>>>>> bc31f2c3
 
   <arg name="filters"               default=""/>
   <arg name="clip_distance"         default="-2"/>
