--- conflicted
+++ resolved
@@ -464,7 +464,7 @@
     {
       // set depth to color translation values in Projection matrix (P)
       rs_extrinsics z_extrinsic;
-      rs_get_device_extrinsics (rs_device_, RS_STREAM_DEPTH, RS_STREAM_COLOR, &z_extrinsic, &rs_error_); check_error ();
+      rs_get_device_extrinsics (rs_device_, RS_STREAM_DEPTH, RS_STREAM_COLOR, &z_extrinsic, &rs_error_); checkError ();
       camera_info_[stream_index]->P.at(3) = z_extrinsic.translation[0]/1000;     // Tx
       camera_info_[stream_index]->P.at(7) = z_extrinsic.translation[1]/1000;     // Ty
       camera_info_[stream_index]->P.at(11) = z_extrinsic.translation[2]/1000;    // Tz
@@ -718,8 +718,6 @@
         rs_stop_device (rs_device_, &rs_error_); checkError ();
         ROS_INFO_STREAM ("RealSense Camera - Device Stopped");
       }
-<<<<<<< HEAD
-
 
       //disable depth, infrared1 and infrared2 streams
       rs_disable_stream(rs_device_, RS_STREAM_DEPTH, &rs_error_); checkError ();
@@ -728,17 +726,6 @@
       rs_disable_stream(rs_device_, RS_STREAM_INFRARED, &rs_error_); checkError ();
       ROS_INFO_STREAM ("RealSense Camera - Infrared1 stream Disabled");
 
-=======
-
-
-      //disable depth, infrared1 and infrared2 streams
-      rs_disable_stream(rs_device_, RS_STREAM_DEPTH, &rs_error_); checkError ();
-      ROS_INFO_STREAM ("RealSense Camera - Depth Stream Disabled");
-
-      rs_disable_stream(rs_device_, RS_STREAM_INFRARED, &rs_error_); checkError ();
-      ROS_INFO_STREAM ("RealSense Camera - Infrared1 stream Disabled");
-
->>>>>>> 56061ee2
       rs_disable_stream(rs_device_, RS_STREAM_INFRARED2, &rs_error_); checkError ();
       ROS_INFO_STREAM ("RealSense Camera - Infrared2 stream Disabled");
 
